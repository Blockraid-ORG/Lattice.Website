"use client";

import { useProjectDetail } from "@/modules/project/project.query";
import { useParams } from "next/navigation";

<<<<<<< HEAD
import {
  Table,
  TableBody,
  TableCell,
  TableHead,
  TableHeader,
  TableRow,
} from "@/components/ui/table";
import { cutString } from "@/lib/utils";
import { FormAddress } from "./form-add-address";
import ManageLockerHeader from "./manage-locker-header";
import { LockerAddressList } from "./locker-address-list";
import { FormDeleteAddress } from "./form-delete-address";
import { ConfirmLocker } from "./confirm-locker";
import { Icon } from "@/components/icon";
import { TAllocation } from "@/types/project";
=======
import { Icon } from "@/components/icon"
import { Table, TableBody, TableCell, TableHead, TableHeader, TableRow } from "@/components/ui/table"
import { cutString } from "@/lib/utils"
import { TAllocation } from "@/types/project"
import { ConfirmLocker } from "./confirm-locker"
import { FormAddress } from "./form-add-address"
import { LockerAddressList } from "./locker-address-list"
import ManageLockerHeader from "./manage-locker-header"
>>>>>>> 898dcd97

export default function ContentManageLocker() {
  const { projectId } = useParams();
  const { data, isLoading } = useProjectDetail(
    Array.isArray(projectId) ? projectId[0] : projectId?.toString() || ""
  );
  const dataLockers = data?.allocations.filter((i: TAllocation) => {
    if (!i.isPresale && i.name !== "Deployer") return i;
  });
  return (
    <div>
      {!isLoading && data ? (
        <div className="space-y-4">
          <ManageLockerHeader data={data} />
          <div>
            <div className="bg-background p-6 border rounded-2xl">
              <Table>
                <TableHeader>
                  <TableRow>
                    <TableHead>#</TableHead>
                    <TableHead>Name</TableHead>
                    <TableHead>Contract</TableHead>
                    <TableHead>Status</TableHead>
                    <TableHead>Addresses</TableHead>
                    <TableHead></TableHead>
                  </TableRow>
                </TableHeader>
                <TableBody>
                  {dataLockers?.map((allocation, index) => (
                    <TableRow key={allocation.id}>
                      <TableCell>{index + 1}</TableCell>
                      <TableCell>
                        <div className="text-sm break-all">
                          {allocation.name}
                        </div>
                      </TableCell>
                      <TableCell>
                        <div className="break-all">
                          {allocation.contractAddress && (
                            <a
                              className="font-semibold underline text-blue-500 block break-all"
                              href={`${data.chains[0].chain.urlScanner}/address/${allocation.contractAddress}`}
                              target="_blank"
                              rel="noopener noreferrer"
                            >
                              {cutString(allocation.contractAddress!, 6)}
                            </a>
                          )}
                        </div>
                      </TableCell>
                      <TableCell>
                        {allocation.isFinalized ? (
                          <Icon name="lets-icons:check-fill" />
                        ) : (
                          <Icon name="carbon:circle-dash" />
                        )}
                      </TableCell>
                      <TableCell>
                        <div className="font-semibold flex justify-between">
                          {allocation._count.addresses}
                          <LockerAddressList project={data} data={allocation} />
                        </div>
                      </TableCell>
                      <TableCell className="flex justify-end gap-2">
                        <ConfirmLocker data={allocation} />
                        <FormAddress data={data} allocation={allocation} />
                        <FormDeleteAddress
                          data={data}
                          allocation={allocation}
                        />
                      </TableCell>
                    </TableRow>
<<<<<<< HEAD
                  ))}
                </TableBody>
              </Table>
=======
                  </TableHeader>
                  <TableBody>
                    {dataLockers?.map((allocation, index) => (
                      <TableRow key={allocation.id}>
                        <TableCell>{index + 1}</TableCell>
                        <TableCell>
                          <div className="text-sm break-all">
                            {allocation.name}
                          </div>
                        </TableCell>
                        <TableCell>
                          <div className="break-all">
                            {
                              allocation.contractAddress && (
                                <a className="font-semibold underline text-blue-500 block break-all" href={`${data.chains[0].chain.urlScanner}/address/${allocation.contractAddress}`} target="_blank" rel="noopener noreferrer">
                                  {cutString(allocation.contractAddress!, 6)}
                                </a>
                              )
                            }

                          </div>
                        </TableCell>
                        <TableCell>
                          {
                            allocation.isFinalized ?
                              <Icon name="lets-icons:check-fill" /> :
                              <Icon name="carbon:circle-dash" />}
                        </TableCell>
                        <TableCell>
                          <div className="font-semibold flex justify-between">
                            {allocation._count.addresses}
                            <LockerAddressList project={data} data={allocation} />
                          </div>
                        </TableCell>
                        <TableCell className="flex justify-end gap-2">
                          <ConfirmLocker project={data} data={allocation} />
                          <FormAddress data={data} allocation={allocation} />
                        </TableCell>
                      </TableRow>
                    ))}
                  </TableBody>
                </Table>
              </div>
>>>>>>> 898dcd97
            </div>
          </div>
        </div>
      ) : (
        <div>Loading Data...</div>
      )}
    </div>
  );
}<|MERGE_RESOLUTION|>--- conflicted
+++ resolved
@@ -3,7 +3,7 @@
 import { useProjectDetail } from "@/modules/project/project.query";
 import { useParams } from "next/navigation";
 
-<<<<<<< HEAD
+import { Icon } from "@/components/icon";
 import {
   Table,
   TableBody,
@@ -13,23 +13,11 @@
   TableRow,
 } from "@/components/ui/table";
 import { cutString } from "@/lib/utils";
+import { TAllocation } from "@/types/project";
+import { ConfirmLocker } from "./confirm-locker";
 import { FormAddress } from "./form-add-address";
+import { LockerAddressList } from "./locker-address-list";
 import ManageLockerHeader from "./manage-locker-header";
-import { LockerAddressList } from "./locker-address-list";
-import { FormDeleteAddress } from "./form-delete-address";
-import { ConfirmLocker } from "./confirm-locker";
-import { Icon } from "@/components/icon";
-import { TAllocation } from "@/types/project";
-=======
-import { Icon } from "@/components/icon"
-import { Table, TableBody, TableCell, TableHead, TableHeader, TableRow } from "@/components/ui/table"
-import { cutString } from "@/lib/utils"
-import { TAllocation } from "@/types/project"
-import { ConfirmLocker } from "./confirm-locker"
-import { FormAddress } from "./form-add-address"
-import { LockerAddressList } from "./locker-address-list"
-import ManageLockerHeader from "./manage-locker-header"
->>>>>>> 898dcd97
 
 export default function ContentManageLocker() {
   const { projectId } = useParams();
@@ -94,63 +82,13 @@
                         </div>
                       </TableCell>
                       <TableCell className="flex justify-end gap-2">
-                        <ConfirmLocker data={allocation} />
+                        <ConfirmLocker project={data} data={allocation} />
                         <FormAddress data={data} allocation={allocation} />
-                        <FormDeleteAddress
-                          data={data}
-                          allocation={allocation}
-                        />
                       </TableCell>
                     </TableRow>
-<<<<<<< HEAD
                   ))}
                 </TableBody>
               </Table>
-=======
-                  </TableHeader>
-                  <TableBody>
-                    {dataLockers?.map((allocation, index) => (
-                      <TableRow key={allocation.id}>
-                        <TableCell>{index + 1}</TableCell>
-                        <TableCell>
-                          <div className="text-sm break-all">
-                            {allocation.name}
-                          </div>
-                        </TableCell>
-                        <TableCell>
-                          <div className="break-all">
-                            {
-                              allocation.contractAddress && (
-                                <a className="font-semibold underline text-blue-500 block break-all" href={`${data.chains[0].chain.urlScanner}/address/${allocation.contractAddress}`} target="_blank" rel="noopener noreferrer">
-                                  {cutString(allocation.contractAddress!, 6)}
-                                </a>
-                              )
-                            }
-
-                          </div>
-                        </TableCell>
-                        <TableCell>
-                          {
-                            allocation.isFinalized ?
-                              <Icon name="lets-icons:check-fill" /> :
-                              <Icon name="carbon:circle-dash" />}
-                        </TableCell>
-                        <TableCell>
-                          <div className="font-semibold flex justify-between">
-                            {allocation._count.addresses}
-                            <LockerAddressList project={data} data={allocation} />
-                          </div>
-                        </TableCell>
-                        <TableCell className="flex justify-end gap-2">
-                          <ConfirmLocker project={data} data={allocation} />
-                          <FormAddress data={data} allocation={allocation} />
-                        </TableCell>
-                      </TableRow>
-                    ))}
-                  </TableBody>
-                </Table>
-              </div>
->>>>>>> 898dcd97
             </div>
           </div>
         </div>
