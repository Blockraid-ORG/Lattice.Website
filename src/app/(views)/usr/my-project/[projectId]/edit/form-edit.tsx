--- conflicted
+++ resolved
@@ -1,545 +1,3 @@
-<<<<<<< HEAD
-"use client";
-
-import { FormInput } from "@/components/form-input";
-import { FormSelect } from "@/components/form-select";
-import { Icon } from "@/components/icon";
-import { ImageDropzone } from "@/components/image-dropzone";
-import { Button } from "@/components/ui/button";
-import { Form } from "@/components/ui/form";
-import { converToIpfs, pinata } from "@/lib/pinata";
-import { toUrlAsset } from "@/lib/utils";
-import { useCategoryList } from "@/modules/category/category.query";
-import { useChainList } from "@/modules/chain/chain.query";
-import {
-  useProjectDetail,
-  useUpdateProject,
-} from "@/modules/project/project.query";
-import { formCreateProjectSchema } from "@/modules/project/project.schema";
-import { useSocialList } from "@/modules/social/chain.query";
-import {
-  TFormProject,
-  TFormProjectAllocation,
-  TFormProjectPresale,
-} from "@/types/project";
-import { zodResolver } from "@hookform/resolvers/zod";
-import dayjs from "dayjs";
-import { useParams, useRouter } from "next/navigation";
-import { useEffect, useState } from "react";
-import { FieldErrors, useFieldArray, useForm } from "react-hook-form";
-import { toast } from "sonner";
-import { defaultValues } from "./default-value";
-type TTokenUnit = {
-  value: string;
-  label: string;
-};
-export default function FormEdit() {
-  const { projectId } = useParams();
-  const { data: detail } = useProjectDetail(projectId.toString());
-  const [tokenUnits, setTokenUtits] = useState<TTokenUnit[]>([]);
-  const { mutate: updateProject } = useUpdateProject(projectId.toString());
-  const [logo, setLogo] = useState<File | null>(null);
-  const [banner, setBanner] = useState<File | null>(null);
-  const { data: chains } = useChainList();
-  const { data: categories } = useCategoryList();
-  const { data: socials } = useSocialList();
-  const router = useRouter();
-  const [loading, setLoading] = useState(false);
-  const form = useForm<TFormProject>({
-    resolver: zodResolver(formCreateProjectSchema),
-    defaultValues: defaultValues,
-  });
-  const { fields, append, remove } = useFieldArray({
-    control: form.control,
-    name: "allocations",
-  });
-
-  const {
-    fields: socialFields,
-    append: appendSocial,
-    remove: removeSocial,
-  } = useFieldArray({
-    control: form.control,
-    name: "socials",
-  });
-  const { fields: presalesFields } = useFieldArray({
-    control: form.control,
-    name: "presales",
-  });
-  const allocations = form.watch("allocations");
-  const totalPercent = allocations.reduce(
-    (sum: number, a: TFormProjectAllocation) => sum + Number(a.supply || 0),
-    0
-  );
-  async function uploadLogo() {
-    const urlRequest = await fetch("/api/upload");
-    const urlResponse = await urlRequest.json();
-    if (!logo) {
-      alert("Upload image please!");
-      return;
-    }
-    const upload = await pinata.upload.public.file(logo).url(urlResponse.url);
-    const url = converToIpfs(upload.cid);
-    return url;
-  }
-  async function uploadBanner() {
-    const urlRequest = await fetch("/api/upload");
-    const urlResponse = await urlRequest.json();
-    if (!banner) {
-      alert("Upload image please!");
-      return;
-    }
-    const upload = await pinata.upload.public.file(banner).url(urlResponse.url);
-    const url = converToIpfs(upload.cid);
-    return url;
-  }
-  async function onSubmit(values: TFormProject) {
-    setLoading(true);
-    try {
-      let logoUrl, bannerUrl;
-      const chainIds = values.chainId;
-      if (logo) {
-        logoUrl = await uploadLogo();
-      }
-      if (banner) {
-        bannerUrl = await uploadBanner();
-      }
-      const presales = values.presales.map((item: TFormProjectPresale) => {
-        return {
-          ...item,
-          duration: new Date(item.duration).toISOString(),
-          hardcap: String(item.hardcap),
-          price: String(item.price),
-          maxContribution: String(item.maxContribution),
-          chainId: chainIds,
-        };
-      });
-      const allocations = values.allocations.map(
-        (item: TFormProjectAllocation) => {
-          return {
-            ...item,
-            isPresale: item.name.toLowerCase() === "presale",
-          };
-        }
-      );
-      const newValues = {
-        ...values,
-        totalSupply: String(values.totalSupply),
-        slug: Date.now().toString(),
-        logo: logoUrl,
-        banner: bannerUrl,
-        chainIds: [chainIds],
-        chainId: undefined,
-        presales: presales[0],
-        allocations,
-      };
-      updateProject(newValues, {
-        onSuccess: () => {
-          router.push("/usr/my-project");
-        },
-      });
-    } catch (error: any) {
-      toast.error("Failed to save token");
-    } finally {
-      setLoading(false);
-    }
-  }
-
-  function onChangeValue(chainId: string) {
-    const c = chains?.find((i) => i.value === chainId);
-    setTokenUtits([
-      {
-        label: `${c?.ticker}/USDT`,
-        value: `${c?.ticker}/USDT`,
-      },
-      {
-        label: `${c?.ticker}/USDC`,
-        value: `${c?.ticker}/USDC`,
-      },
-    ]);
-  }
-  useEffect(() => {
-    if (detail) {
-      form.reset({
-        name: detail.name,
-        ticker: detail.ticker,
-        totalSupply: Number(detail.totalSupply),
-        detail: detail.detail,
-        decimals: detail.decimals,
-        chainId: detail.chains?.[0]?.chain?.id,
-        categoryId: detail.category?.id,
-        logo: detail.logo,
-        status: "PENDING",
-        banner: detail.banner,
-        socials: detail.socials.map((s) => ({
-          socialId: s.social.id,
-          url: s.url,
-        })),
-        allocations: detail.allocations.map((a) => ({
-          name: a.name,
-          supply: a.supply,
-          vesting: a.vesting,
-          startDate: dayjs(a.startDate).format("YYYY-MM-DD"),
-        })),
-        presales: [
-          {
-            hardcap: detail.presales?.hardcap,
-            price: detail.presales?.price,
-            unit: detail.presales?.unit,
-            maxContribution: detail.presales?.maxContribution,
-            duration: dayjs(detail.presales?.duration).format(
-              "YYYY-MM-DDTHH:mm"
-            ),
-          },
-        ],
-      });
-      const c = chains?.find((i) => i.value === detail.chains?.[0]?.chain?.id);
-      setTokenUtits([
-        {
-          label: `${c?.ticker}/USDT`,
-          value: `${c?.ticker}/USDT`,
-        },
-        {
-          label: `${c?.ticker}/USDC`,
-          value: `${c?.ticker}/USDC`,
-        },
-      ]);
-    }
-  }, [detail, form, chains]);
-
-  function onInvalid(errors: FieldErrors<TFormProject>) {
-    (errors, "ER")(form.formState);
-  }
-  return (
-    <div>
-      {detail && (
-        <div className="max-w-4xl mx-auto py-12 px-3">
-          <Form {...form}>
-            <form
-              onSubmit={form.handleSubmit(onSubmit, onInvalid)}
-              className="space-y-4"
-            >
-              <div>
-                <div className="text-sm mb-1">Banner</div>
-                <ImageDropzone
-                  className="aspect-[12/4]"
-                  onChange={(file) => setBanner(file)}
-                  defaultImage={detail?.banner}
-                  priority
-                />
-              </div>
-              <div className="flex flex-col md:flex-row gap-4">
-                <div className="w-44 h-44 shrink-0 mx-auto md:mx-0">
-                  <ImageDropzone
-                    className="aspect-square"
-                    onChange={(file) => setLogo(file)}
-                    defaultImage={detail?.logo}
-                  />
-                </div>
-                <div className="flex-1 space-y-4">
-                  <FormInput
-                    control={form.control}
-                    name="name"
-                    label="Name"
-                    placeholder="Enter name"
-                  />
-                  <div className="grid md:grid-cols-2 gap-4">
-                    <FormInput
-                      control={form.control}
-                      name="ticker"
-                      label="Ticker"
-                      placeholder="Enter ticker"
-                    />
-                    <FormInput
-                      control={form.control}
-                      name="decimals"
-                      label="Decimal"
-                      placeholder="Decimal"
-                      type="number"
-                    />
-                  </div>
-                </div>
-              </div>
-              {chains && (
-                <FormSelect
-                  control={form.control}
-                  name="chainId"
-                  label="Select Chain"
-                  placeholder="select chain"
-                  onChangeValue={(val) => onChangeValue(val)}
-                  groups={[
-                    {
-                      label: "Network",
-                      options: chains.map((i) => {
-                        return {
-                          ...i,
-                          iconUrl: i.logo && toUrlAsset(i.logo),
-                        };
-                      }),
-                    },
-                  ]}
-                />
-              )}
-              {categories && (
-                <FormSelect
-                  control={form.control}
-                  name="categoryId"
-                  label="Select Category"
-                  placeholder="select category"
-                  groups={[
-                    {
-                      label: "Category",
-                      options: categories.map((i) => {
-                        return {
-                          ...i,
-                          iconName: i.icon,
-                        };
-                      }),
-                    },
-                  ]}
-                />
-              )}
-              <FormInput
-                control={form.control}
-                name="totalSupply"
-                label="Total Supply"
-                placeholder="Enter Supply"
-              />
-              <FormInput
-                control={form.control}
-                name="detail"
-                isLongText
-                label="Description"
-                placeholder="Enter Description"
-              />
-              <div className="bg-white border dark:bg-primary-foreground/50 p-4 rounded-lg mb-12">
-                <div className="space-y-3">
-                  <h3 className="text-lg font-semibold">
-                    Website / Social Media
-                  </h3>
-                  {socialFields.map((field, index) => (
-                    <div key={field.id} className="flex items-end gap-2">
-                      <FormSelect
-                        className="w-56 shrink-0"
-                        control={form.control}
-                        name={`socials.${index}.socialId`}
-                        label="Platform"
-                        groups={[
-                          {
-                            label: "Social",
-                            options: socials
-                              ? socials.map((i) => {
-                                  return {
-                                    ...i,
-                                    iconName: i.icon,
-                                  };
-                                })
-                              : [],
-                          },
-                        ]}
-                        placeholder="Select platform"
-                      />
-                      <div className="flex-1">
-                        <FormInput
-                          control={form.control}
-                          name={`socials.${index}.url`}
-                          label="URL"
-                          placeholder={`https://...`}
-                        />
-                      </div>
-                      <Button
-                        type="button"
-                        variant="destructive"
-                        size="icon"
-                        onClick={() => removeSocial(index)}
-                      >
-                        <Icon name="tabler:trash" />
-                      </Button>
-                    </div>
-                  ))}
-                  <div className="flex justify-end pt-2">
-                    <Button
-                      type="button"
-                      onClick={() => appendSocial({ name: "", url: "" })}
-                      variant="secondary"
-                    >
-                      + Add Social
-                    </Button>
-                  </div>
-                </div>
-              </div>
-              <div className="bg-white border dark:bg-primary-foreground/50 p-4 rounded-lg">
-                <div className="space-y-3">
-                  <h3 className="text-lg font-semibold">Allocations</h3>
-                  <div>
-                    {fields.map((field, index) => (
-                      <div
-                        key={field.id}
-                        className="flex flex-col md:flex-row gap-2 md:items-end space-y-2"
-                      >
-                        <div className="flex-1">
-                          <FormInput
-                            control={form.control}
-                            name={`allocations.${index}.name`}
-                            label="Allocation"
-                            placeholder="e.g. Team"
-                          />
-                        </div>
-                        <div className="flex-1">
-                          <FormInput
-                            control={form.control}
-                            name={`allocations.${index}.supply`}
-                            label="Supply (%)"
-                            placeholder="e.g. 1000"
-                            type="number"
-                          />
-                        </div>
-                        <div className="flex-1">
-                          <FormInput
-                            control={form.control}
-                            name={`allocations.${index}.vesting`}
-                            label="Vesting (mo)"
-                            placeholder="e.g. 6"
-                            type="number"
-                          />
-                        </div>
-                        <div className="flex-1">
-                          <FormInput
-                            control={form.control}
-                            name={`allocations.${index}.startDate`}
-                            label="Start Date"
-                            placeholder="e.g. 6"
-                            type="date"
-                          />
-                        </div>
-                        <Button
-                          disabled={index < 1}
-                          className="ms-auto"
-                          size={"icon"}
-                          type="button"
-                          variant="destructive"
-                          onClick={() => remove(index)}
-                        >
-                          <Icon name="tabler:trash" />
-                        </Button>
-                      </div>
-                    ))}
-                  </div>
-                  <div className="flex justify-between">
-                    <p
-                      className={`text-xs font-semibold ${
-                        totalPercent !== 100 ? "text-red-500" : "text-green-600"
-                      }`}
-                    >
-                      Total Allocation: {totalPercent}%
-                    </p>
-                    {totalPercent !== 100 && (
-                      <p className="text-xs font-semibold">
-                        Total Allocation Must be 100%
-                      </p>
-                    )}
-                  </div>
-                </div>
-                <div className="flex justify-end mt-2">
-                  <Button
-                    variant="secondary"
-                    disabled={totalPercent >= 100}
-                    type="button"
-                    onClick={() =>
-                      append({
-                        allocation: "",
-                        supply: 0,
-                        start_date: "",
-                        vesting: 0,
-                      })
-                    }
-                  >
-                    + Allocation
-                  </Button>
-                </div>
-              </div>
-              <div className="bg-white border dark:bg-primary-foreground/50 p-4 rounded-lg">
-                <div className="space-y-3">
-                  <h3 className="text-lg font-semibold">Presales Info</h3>
-                  <div>
-                    {presalesFields.map((field, index) => (
-                      <div key={field.id} className="grid grid-cols-3 gap-3">
-                        <FormInput
-                          control={form.control}
-                          name={`presales.${index}.hardcap`}
-                          label="Hard Cap"
-                          placeholder="e.g. 100000"
-                        />
-                        <FormInput
-                          control={form.control}
-                          name={`presales.${index}.price`}
-                          label="Price"
-                          placeholder="e.g. 0.01"
-                        />
-                        <FormSelect
-                          control={form.control}
-                          name={`presales.${index}.unit`}
-                          label="Per Token"
-                          placeholder="e.g.USDT"
-                          groups={
-                            tokenUnits
-                              ? [
-                                  {
-                                    label: "Unit",
-                                    options: tokenUnits ?? [],
-                                  },
-                                ]
-                              : []
-                          }
-                        />
-                        <FormInput
-                          control={form.control}
-                          name={`presales.${index}.maxContribution`}
-                          label="Max Contribution"
-                          type="number"
-                          placeholder="e.g. 500"
-                        />
-                        <FormInput
-                          control={form.control}
-                          name={`presales.${index}.duration`}
-                          label="Duration"
-                          type="datetime-local"
-                        />
-                      </div>
-                    ))}
-                  </div>
-                </div>
-              </div>
-              <div className="flex items-center gap-2 justify-end sticky bottom-0 py-3 z-20 backdrop-blur border-t">
-                <Button
-                  onClick={() => router.back()}
-                  variant={"outline"}
-                  size={"lg"}
-                  type="button"
-                >
-                  Cancel
-                </Button>
-                <Button
-                  disabled={totalPercent !== 100 || loading}
-                  size={"lg"}
-                  type="submit"
-                >
-                  {loading && (
-                    <Icon
-                      name="mingcute:loading-3-fill"
-                      className="animate-spin"
-                    />
-                  )}
-                  Submit
-                </Button>
-              </div>
-            </form>
-          </Form>
-        </div>
-      )}
-    </div>
-  );
-=======
 // 'use client'
 
 // import { FormInput } from "@/components/form-input"
@@ -1017,9 +475,6 @@
 //     </div>
 //   )
 // }
-export default function FormEdit() { 
-  return (
-    <div>Edit On Progress</div>
-  )
->>>>>>> 4cae9c8a
+export default function FormEdit() {
+  return <div>Edit On Progress</div>;
 }