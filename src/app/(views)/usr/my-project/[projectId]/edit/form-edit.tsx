"use client";

import { FormInput } from "@/components/form-input";
import { FormSelect } from "@/components/form-select";
import { Icon } from "@/components/icon";
import { ImageDropzone } from "@/components/image-dropzone";
import { Button } from "@/components/ui/button";
import { Form } from "@/components/ui/form";
import { converToIpfs, pinata } from "@/lib/pinata";
import { toUrlAsset } from "@/lib/utils";
import { useCategoryList } from "@/modules/category/category.query";
import { useChainList } from "@/modules/chain/chain.query";
import {
  useProjectDetail,
  useUpdateProject,
} from "@/modules/project/project.query";
import { formCreateProjectSchema } from "@/modules/project/project.schema";
import { useSocialList } from "@/modules/social/chain.query";
import { useProjectTypeList } from "@/modules/project-types/project-types.query";
import {
  TFormProject,
  TFormProjectAllocation,
  TFormProjectPresale,
} from "@/types/project";
import { zodResolver } from "@hookform/resolvers/zod";
import dayjs from "dayjs";
import { useParams, useRouter } from "next/navigation";
import { useEffect, useRef, useState } from "react";
import { useFieldArray, useForm } from "react-hook-form";
import { toast } from "sonner";
import { defaultValues } from "./default-value";
import { Switch } from "@/components/ui/switch";
import { Label } from "@/components/ui/label";

type TTokenUnit = {
  value: string;
  label: string;
  disabled?: boolean;
};

export default function FormEdit() {
  const { projectId } = useParams();
  const { data: detail } = useProjectDetail(projectId.toString());
  const [tokenUnits, setTokenUnits] = useState<TTokenUnit[]>([]);
  const { mutate: updateProject } = useUpdateProject(projectId.toString());
  const [logo, setLogo] = useState<File | null>(null);
  const [banner, setBanner] = useState<File | null>(null);
  const { data: chains } = useChainList();
  const { data: categories } = useCategoryList();
  const { data: socials } = useSocialList();
  const { data: projectTypes } = useProjectTypeList();
  const router = useRouter();
  const [loading, setLoading] = useState(false);
  const [isFormReady, setIsFormReady] = useState(false);
  const [showInputWL, setShowInputWL] = useState(false);
  const whitelistRef = useRef<HTMLDivElement>(null);
  const form = useForm<TFormProject>({
    resolver: zodResolver(formCreateProjectSchema),
    defaultValues: defaultValues,
  });
  const { fields, append, remove } = useFieldArray({
    control: form.control,
    name: "allocations",
  });

  const {
    fields: socialFields,
    append: appendSocial,
    remove: removeSocial,
  } = useFieldArray({
    control: form.control,
    name: "socials",
  });
  const { fields: presalesFields } = useFieldArray({
    control: form.control,
    name: "presales",
  });
  const allocations = form.watch("allocations");
  const socialsValues = form.watch("socials");
  const totalPercent = allocations.reduce(
    (sum: number, a: TFormProjectAllocation) => sum + Number(a.supply || 0),
    0
  );

  // Function to get available social platforms for a specific field index
  const getAvailableSocialPlatforms = (currentIndex: number) => {
    if (!socials) return [];

<<<<<<< HEAD
//                   )
//                 }
//                 <FormInput
//                   control={form.control}
//                   name="totalSupply"
//                   label="Total Supply"
//                   placeholder="Enter Supply"
//                 />
//                 <FormInput
//                   control={form.control}
//                   name="detail"
//                   isLongText
//                   label="Description"
//                   placeholder="Enter Description"
//                 />
//                 <div className='bg-white border dark:bg-primary-foreground/50 p-4 rounded-lg mb-12'>
//                   <div className="space-y-3">
//                     <h3 className="text-lg font-semibold">Website / Social Media</h3>
//                     {socialFields.map((field, index) => (
//                       <div key={field.id} className="flex items-end gap-2">
//                         <FormSelect
//                           className="w-56 shrink-0"
//                           control={form.control}
//                           name={`socials.${index}.socialId`}
//                           label="Platform"
//                           groups={[{
//                             label: 'Social',
//                             options: socials ? socials.map(i => {
//                               return {
//                                 ...i,
//                                 iconName: i.icon
//                               }
//                             }) : []
//                           }]}
//                           placeholder="Select platform"
//                         />
//                         <div className="flex-1">
//                           <FormInput
//                             control={form.control}
//                             name={`socials.${index}.url`}
//                             label="URL"
//                             placeholder={`https://...`}
//                           />
//                         </div>
//                         <Button
//                           type="button"
//                           variant="destructive"
//                           size="icon"
//                           onClick={() => removeSocial(index)}
//                         >
//                           <Icon name='tabler:trash' />
//                         </Button>
//                       </div>
//                     ))}
//                     <div className="flex justify-end pt-2">
//                       <Button
//                         type="button"
//                         onClick={() => appendSocial({ name: "", url: "" })}
//                         variant="secondary"
//                       >
//                         + Add Social
//                       </Button>
//                     </div>
//                   </div>
//                 </div>
//                 <div className='bg-white border dark:bg-primary-foreground/50 p-4 rounded-lg'>
//                   <div className="space-y-3">
//                     <h3 className="text-lg font-semibold">Allocations</h3>
//                     <div>
//                       {fields.map((field, index) => (
//                         <div key={field.id} className="flex flex-col md:flex-row gap-2 md:items-end space-y-2">
//                           <div className="flex-1">
//                             <FormInput
//                               control={form.control}
//                               name={`allocations.${index}.name`}
//                               label="Allocation"
//                               placeholder="e.g. Team"
//                             />
//                           </div>
//                           <div className="flex-1">
//                             <FormInput
//                               control={form.control}
//                               name={`allocations.${index}.supply`}
//                               label="Supply (%)"
//                               placeholder="e.g. 1000"
//                               type="number"
//                             />
//                           </div>
//                           <div className="flex-1">
//                             <FormInput
//                               control={form.control}
//                               name={`allocations.${index}.vesting`}
//                               label="Vesting (mo)"
//                               placeholder="e.g. 6"
//                               type="number"
//                             />
//                           </div>
//                           <div className="flex-1">
//                             <FormInput
//                               control={form.control}
//                               name={`allocations.${index}.startDate`}
//                               label="Start Date"
//                               placeholder="e.g. 6"
//                               type="date"
//                             />
//                           </div>
//                           <Button disabled={index < 1} className='ms-auto' size={"icon"} type="button" variant="destructive" onClick={() => remove(index)}>
//                             <Icon name='tabler:trash' />
//                           </Button>
//                         </div>
//                       ))}
//                     </div>
//                     <div className="flex justify-between">
//                       <p className={`text-xs font-semibold ${totalPercent !== 100 ? 'text-red-500' : 'text-green-600'}`}>
//                         Total Allocation: {totalPercent}%
//                       </p>
//                       {totalPercent !== 100 && <p className='text-xs font-semibold'>Total Allocation Must be 100%</p>}
//                     </div>
//                   </div>
//                   <div className="flex justify-end mt-2">
//                     <Button variant="secondary" disabled={totalPercent >= 100} type="button" onClick={() => append({ allocation: "", supply: 0, start_date: "", vesting: 0 })}>
//                       + Allocation
//                     </Button>
//                   </div>
//                 </div>
//                 <div className='bg-white border dark:bg-primary-foreground/50 p-4 rounded-lg'>
//                   <div className="space-y-3">
//                     <h3 className="text-lg font-semibold">Presales Info</h3>
//                     <div>
//                       {presalesFields.map((field, index) => (
//                         <div key={field.id} className="grid grid-cols-3 gap-3">
//                           <FormInput
//                             control={form.control}
//                             name={`presales.${index}.hardcap`}
//                             label="Hard Cap"
//                             placeholder="e.g. 100000"
//                           />
//                           <FormInput
//                             control={form.control}
//                             name={`presales.${index}.price`}
//                             label="Price"
//                             placeholder="e.g. 0.01"
//                           />
//                           <FormSelect
//                             control={form.control}
//                             name={`presales.${index}.unit`}
//                             label="Per Token"
//                             placeholder="e.g.USDT"
//                             groups={tokenUnits ? [{
//                               label: 'Unit',
//                               options: tokenUnits ?? []
//                             }] : []}
//                           />
//                           <FormInput
//                             control={form.control}
//                             name={`presales.${index}.maxContribution`}
//                             label="Max Contribution"
//                             type="number"
//                             placeholder="e.g. 500"
//                           />
//                           <FormInput
//                             control={form.control}
//                             name={`presales.${index}.duration`}
//                             label="Duration" type="datetime-local"
//                           />
//                         </div>
//                       ))}
//                     </div>
//                   </div>
//                 </div>
//                 <div className="flex items-center gap-2 justify-end sticky bottom-0 py-3 z-20 backdrop-blur border-t">
//                   <Button onClick={() => router.back()} variant={"outline"} size={"lg"} type="button">Cancel</Button>
//                   <Button disabled={
//                     totalPercent !== 100 || loading
//                   } size={"lg"} type="submit">
//                     {loading && <Icon name='mingcute:loading-3-fill' className='animate-spin' />}
//                     Submit
//                   </Button>
//                 </div>
//               </form>
//             </Form>
//           </div>
//         )
//       }
//     </div>
//   )
// }
export default function FormEdit() {
  return <div>Edit On Progress</div>;
=======
    // Get all selected social IDs except the current field
    const selectedSocialIds = socialsValues
      .map((social: { socialId: string; url: string }, index: number) =>
        index !== currentIndex ? social.socialId : null
      )
      .filter(Boolean);

    // Filter out already selected platforms
    return socials.filter(
      (social) => !selectedSocialIds.includes(social.value)
    );
  };
  async function uploadLogo() {
    const urlRequest = await fetch("/api/upload");
    const urlResponse = await urlRequest.json();
    if (!logo) {
      alert("Upload image please!");
      return;
    }
    const upload = await pinata.upload.public.file(logo).url(urlResponse.url);
    const url = converToIpfs(upload.cid);
    return url;
  }
  async function uploadBanner() {
    const urlRequest = await fetch("/api/upload");
    const urlResponse = await urlRequest.json();
    if (!banner) {
      alert("Upload image please!");
      return;
    }
    const upload = await pinata.upload.public.file(banner).url(urlResponse.url);
    const url = converToIpfs(upload.cid);
    return url;
  }
  async function onSubmit(values: TFormProject) {
    setLoading(true);
    try {
      let logoUrl, bannerUrl;
      const chainIds = values.chainId;
      if (logo) {
        logoUrl = await uploadLogo();
      }
      if (banner) {
        bannerUrl = await uploadBanner();
      }
      const presales = values.presales.map((item: TFormProjectPresale) => {
        return {
          ...item,
          startDate: new Date(),
          hardcap: String(0.01),
          price: String(0.01),
          maxContribution: String(0.01),
          chainId: chainIds,
          unit: item.unit,
          duration: Number(item.whitelistDuration),
        };
      });
      const allocations = values.allocations.map(
        (item: TFormProjectAllocation) => {
          return {
            ...item,
            isPresale: item.name.toLowerCase() === "presale",
          };
        }
      );
      const newValues = {
        ...values,
        totalSupply: String(values.totalSupply),
        slug: Date.now().toString(),
        logo: logoUrl ?? values.logo,
        banner: bannerUrl ?? values.banner,
        chainIds: [chainIds],
        chainId: undefined,
        presales: presales[0],
        allocations,
      };
      updateProject(newValues, {
        onSuccess: () => {
          router.push("/usr/my-project");
        },
      });
    } catch (error: any) {
      console.error(error);
      toast.error("Failed to save token");
    } finally {
      setLoading(false);
    }
  }

  function onChangeValue(chainId: string) {
    const c = chains?.find((i) => i.value === chainId);
    setTokenUnits([
      {
        label: `${c?.ticker}`,
        value: `${c?.ticker}`,
      },
      {
        label: `USDC`,
        value: `USDC`,
        disabled: true,
      },
      {
        label: `USDT`,
        value: `USDT`,
        disabled: true,
      },
    ]);
  }

  function onCheckedChange(state: boolean) {
    setShowInputWL(state);
    if (state) {
      setTimeout(() => {
        whitelistRef.current?.scrollIntoView({
          behavior: "smooth",
          block: "end",
        });
      }, 100);
    }
  }

  useEffect(() => {
    const safeNumber = (v: any, def = 0) =>
      v === undefined || v === null || v === "" ? def : Number(v);

    if (detail) {
      const normalized = {
        name: detail.name,
        ticker: detail.ticker,
        totalSupply: Number(detail.totalSupply),
        detail: detail.detail,
        decimals: detail.decimals,
        chainId: detail.chains?.[0]?.chain?.id,
        categoryId: detail.category?.id,
        projectTypeId: detail.projectType?.id,
        logo: detail.logo,
        status: "PENDING",
        banner: detail.banner,
        socials: detail.socials.map((s) => ({
          socialId: s.social.id,
          url: s.url,
        })),
        allocations: detail.allocations.map((a) => ({
          name: a.name,
          supply: a.supply,
          vesting: a.vesting,
          startDate: dayjs(a.startDate).format("YYYY-MM-DD"),
        })),
        presales: (detail.presales && detail.presales.length > 0
          ? detail.presales
          : defaultValues.presales
        ).map((p: any, idx: number) =>
          idx === 0
            ? {
                ...p,
                whitelistDuration: safeNumber(p?.whitelistDuration, 0),
              }
            : p
        ),
      };
      form.reset(normalized);
      if (normalized.presales[0].whitelistDuration) {
        setShowInputWL(normalized.presales[0].whitelistDuration > 0);
        onCheckedChange(normalized.presales[0].whitelistDuration > 0);
      }
      const c = chains?.find((i) => i.value === detail.chains?.[0]?.chain?.id);
      onChangeValue(String(c?.value));
      setIsFormReady(true);
    }
    // eslint-disable-next-line react-hooks/exhaustive-deps
  }, [detail, form, chains]);
  return (
    <div>
      {detail && (
        <div className="max-w-4xl mx-auto py-12 px-3">
          <Form {...form}>
            <form onSubmit={form.handleSubmit(onSubmit)} className="space-y-4">
              <div className="bg-form-token-gradient p-4 md:p-8 rounded-2xl">
                <div className="mb-6">
                  <ImageDropzone
                    className="aspect-[12/4]"
                    onChange={(file) => setBanner(file)}
                    defaultImage={detail?.banner}
                    priority
                  />
                </div>
                <div className="flex flex-col md:flex-row gap-4">
                  <div className="w-44 h-44 shrink-0 mx-auto md:mx-0">
                    <ImageDropzone
                      className="aspect-square"
                      onChange={(file) => setLogo(file)}
                      defaultImage={detail?.logo}
                    />
                  </div>
                  <div className="flex-1 space-y-4">
                    <FormInput
                      control={form.control}
                      name="name"
                      label="Name"
                      placeholder="Enter name"
                    />
                    <div className="grid md:grid-cols-2 gap-4">
                      <FormInput
                        control={form.control}
                        name="ticker"
                        label="Ticker"
                        placeholder="Enter ticker"
                      />
                      <FormInput
                        control={form.control}
                        name="decimals"
                        label="Decimal"
                        placeholder="Decimal"
                        type="number"
                      />
                    </div>
                  </div>
                </div>

                <div className="grid lg:grid-cols-2 gap-3 my-6">
                  {chains && isFormReady && (
                    <FormSelect
                      control={form.control}
                      name="chainId"
                      label="Select Chain"
                      placeholder="select chain"
                      onChangeValue={(val) => onChangeValue(val)}
                      groups={[
                        {
                          label: "Network",
                          options: chains.map((i) => {
                            return {
                              ...i,
                              iconUrl: i.logo && toUrlAsset(i.logo),
                            };
                          }),
                        },
                      ]}
                    />
                  )}
                  {categories && isFormReady && (
                    <FormSelect
                      control={form.control}
                      name="categoryId"
                      label="Select Category"
                      placeholder="select category"
                      groups={[
                        {
                          label: "Category",
                          options: categories.map((i) => {
                            return {
                              ...i,
                              iconName: i.icon,
                            };
                          }),
                        },
                      ]}
                    />
                  )}
                  {projectTypes && isFormReady && (
                    <FormSelect
                      control={form.control}
                      name="projectTypeId"
                      label="Select Type"
                      placeholder="select type"
                      groups={[
                        {
                          label: "Project Type",
                          options: projectTypes.map((i) => {
                            return {
                              ...i,
                              iconName: i.icon,
                            };
                          }),
                        },
                      ]}
                    />
                  )}
                  <FormInput
                    control={form.control}
                    name="totalSupply"
                    label="Total Supply"
                    placeholder="Enter Supply"
                  />
                </div>
                <FormInput
                  control={form.control}
                  name="detail"
                  isLongText
                  label="Description"
                  placeholder="Enter Description"
                />
              </div>
              <div className="bg-form-token-gradient p-4 md:p-8 rounded-2xl">
                <div className="space-y-3">
                  <h3 className="text-lg font-semibold">
                    Website / Social Media
                  </h3>
                  {socialFields.map((field, index) => (
                    <div key={field.id} className="flex items-end gap-2">
                      <FormSelect
                        className="w-56 shrink-0"
                        control={form.control}
                        name={`socials.${index}.socialId`}
                        label="Platform"
                        groups={[
                          {
                            label: "Social",
                            options: getAvailableSocialPlatforms(index).map(
                              (i) => {
                                return {
                                  ...i,
                                  iconName: i.icon,
                                };
                              }
                            ),
                          },
                        ]}
                        placeholder="Select platform"
                      />
                      <div className="flex-1">
                        <FormInput
                          control={form.control}
                          name={`socials.${index}.url`}
                          label="URL"
                          placeholder={`https://...`}
                        />
                      </div>
                      <Button
                        type="button"
                        variant="destructive"
                        size="icon"
                        onClick={() => removeSocial(index)}
                      >
                        <Icon name="tabler:trash" />
                      </Button>
                    </div>
                  ))}
                  <div className="flex justify-end pt-2">
                    <Button
                      type="button"
                      onClick={() => appendSocial({ name: "", url: "" })}
                      variant="secondary"
                    >
                      + Add Social
                    </Button>
                  </div>
                </div>
              </div>
              <div className="bg-form-token-gradient p-4 md:p-8 rounded-2xl">
                <div className="space-y-3">
                  <h3 className="text-lg font-semibold">Allocations</h3>
                  <div>
                    {fields.map((field, index) => (
                      <div
                        key={field.id}
                        className="flex flex-col md:flex-row gap-2 md:items-end space-y-2"
                      >
                        <div className="flex-1">
                          <FormInput
                            control={form.control}
                            name={`allocations.${index}.name`}
                            label="Allocation"
                            placeholder="e.g. Team"
                          />
                        </div>
                        <div className="flex-1">
                          <FormInput
                            control={form.control}
                            name={`allocations.${index}.supply`}
                            label="Supply (%)"
                            placeholder="e.g. 1000"
                            type="number"
                          />
                        </div>
                        <div className="flex-1">
                          <FormInput
                            control={form.control}
                            name={`allocations.${index}.vesting`}
                            label="Vesting (mo)"
                            placeholder="e.g. 6"
                            type="number"
                          />
                        </div>
                        <div className="flex-1">
                          <FormInput
                            control={form.control}
                            name={`allocations.${index}.startDate`}
                            label="Start Date"
                            placeholder="e.g. 6"
                            type="date"
                          />
                        </div>
                        <Button
                          disabled={index < 1}
                          className="ms-auto"
                          size={"icon"}
                          type="button"
                          variant="destructive"
                          onClick={() => remove(index)}
                        >
                          <Icon name="tabler:trash" />
                        </Button>
                      </div>
                    ))}
                  </div>
                  <div className="flex justify-between">
                    <p
                      className={`text-xs font-semibold ${
                        totalPercent !== 100 ? "text-red-500" : "text-green-600"
                      }`}
                    >
                      Total Allocation: {totalPercent}%
                    </p>
                    {totalPercent !== 100 && (
                      <p className="text-xs font-semibold">
                        Total Allocation Must be 100%
                      </p>
                    )}
                  </div>
                </div>
                <div className="flex justify-end mt-2">
                  <Button
                    variant="secondary"
                    disabled={totalPercent >= 100}
                    type="button"
                    onClick={() =>
                      append({
                        allocation: "",
                        supply: 0,
                        start_date: "",
                        vesting: 0,
                      })
                    }
                  >
                    + Allocation
                  </Button>
                </div>
              </div>
              <div className="bg-form-token-gradient p-4 md:p-8 rounded-2xl">
                <div className="space-y-3">
                  <h3 className="text-lg font-semibold">Presales Info</h3>
                  <div>
                    {presalesFields.map((field, index) => (
                      <div key={field.id} className="grid grid-cols-3 gap-3">
                        <FormSelect
                          control={form.control}
                          name={`presales.${index}.unit`}
                          label="Unit"
                          placeholder="e.g.USDT"
                          groups={
                            tokenUnits
                              ? [
                                  {
                                    label: "Unit",
                                    options: tokenUnits ?? [],
                                  },
                                ]
                              : []
                          }
                        />
                        <div ref={whitelistRef}>
                          <div className="flex items-center space-x-2 mt-10">
                            <Switch
                              onCheckedChange={onCheckedChange}
                              id="enable-whitelist"
                              checked={showInputWL}
                            />
                            <Label htmlFor="enable-whitelist">
                              Enable Whitelist
                            </Label>
                          </div>
                        </div>
                        {showInputWL && (
                          <FormInput
                            control={form.control}
                            name={`presales.${index}.whitelistDuration`}
                            label="Duration (Hours)"
                            placeholder="Enter Dutaion"
                            type="number"
                          />
                        )}
                      </div>
                    ))}
                  </div>
                </div>
              </div>
              <div className="flex items-center gap-2 justify-end sticky bottom-0 py-3 z-20 backdrop-blur">
                <Button
                  onClick={() => router.back()}
                  variant={"outline"}
                  size={"lg"}
                  type="button"
                >
                  Cancel
                </Button>
                <Button
                  disabled={totalPercent !== 100 || loading}
                  size={"lg"}
                  type="submit"
                >
                  {loading && (
                    <Icon
                      name="mingcute:loading-3-fill"
                      className="animate-spin"
                    />
                  )}
                  Submit
                </Button>
              </div>
            </form>
          </Form>
        </div>
      )}
    </div>
  );
>>>>>>> c44f9949
}<|MERGE_RESOLUTION|>--- conflicted
+++ resolved
@@ -86,197 +86,6 @@
   const getAvailableSocialPlatforms = (currentIndex: number) => {
     if (!socials) return [];
 
-<<<<<<< HEAD
-//                   )
-//                 }
-//                 <FormInput
-//                   control={form.control}
-//                   name="totalSupply"
-//                   label="Total Supply"
-//                   placeholder="Enter Supply"
-//                 />
-//                 <FormInput
-//                   control={form.control}
-//                   name="detail"
-//                   isLongText
-//                   label="Description"
-//                   placeholder="Enter Description"
-//                 />
-//                 <div className='bg-white border dark:bg-primary-foreground/50 p-4 rounded-lg mb-12'>
-//                   <div className="space-y-3">
-//                     <h3 className="text-lg font-semibold">Website / Social Media</h3>
-//                     {socialFields.map((field, index) => (
-//                       <div key={field.id} className="flex items-end gap-2">
-//                         <FormSelect
-//                           className="w-56 shrink-0"
-//                           control={form.control}
-//                           name={`socials.${index}.socialId`}
-//                           label="Platform"
-//                           groups={[{
-//                             label: 'Social',
-//                             options: socials ? socials.map(i => {
-//                               return {
-//                                 ...i,
-//                                 iconName: i.icon
-//                               }
-//                             }) : []
-//                           }]}
-//                           placeholder="Select platform"
-//                         />
-//                         <div className="flex-1">
-//                           <FormInput
-//                             control={form.control}
-//                             name={`socials.${index}.url`}
-//                             label="URL"
-//                             placeholder={`https://...`}
-//                           />
-//                         </div>
-//                         <Button
-//                           type="button"
-//                           variant="destructive"
-//                           size="icon"
-//                           onClick={() => removeSocial(index)}
-//                         >
-//                           <Icon name='tabler:trash' />
-//                         </Button>
-//                       </div>
-//                     ))}
-//                     <div className="flex justify-end pt-2">
-//                       <Button
-//                         type="button"
-//                         onClick={() => appendSocial({ name: "", url: "" })}
-//                         variant="secondary"
-//                       >
-//                         + Add Social
-//                       </Button>
-//                     </div>
-//                   </div>
-//                 </div>
-//                 <div className='bg-white border dark:bg-primary-foreground/50 p-4 rounded-lg'>
-//                   <div className="space-y-3">
-//                     <h3 className="text-lg font-semibold">Allocations</h3>
-//                     <div>
-//                       {fields.map((field, index) => (
-//                         <div key={field.id} className="flex flex-col md:flex-row gap-2 md:items-end space-y-2">
-//                           <div className="flex-1">
-//                             <FormInput
-//                               control={form.control}
-//                               name={`allocations.${index}.name`}
-//                               label="Allocation"
-//                               placeholder="e.g. Team"
-//                             />
-//                           </div>
-//                           <div className="flex-1">
-//                             <FormInput
-//                               control={form.control}
-//                               name={`allocations.${index}.supply`}
-//                               label="Supply (%)"
-//                               placeholder="e.g. 1000"
-//                               type="number"
-//                             />
-//                           </div>
-//                           <div className="flex-1">
-//                             <FormInput
-//                               control={form.control}
-//                               name={`allocations.${index}.vesting`}
-//                               label="Vesting (mo)"
-//                               placeholder="e.g. 6"
-//                               type="number"
-//                             />
-//                           </div>
-//                           <div className="flex-1">
-//                             <FormInput
-//                               control={form.control}
-//                               name={`allocations.${index}.startDate`}
-//                               label="Start Date"
-//                               placeholder="e.g. 6"
-//                               type="date"
-//                             />
-//                           </div>
-//                           <Button disabled={index < 1} className='ms-auto' size={"icon"} type="button" variant="destructive" onClick={() => remove(index)}>
-//                             <Icon name='tabler:trash' />
-//                           </Button>
-//                         </div>
-//                       ))}
-//                     </div>
-//                     <div className="flex justify-between">
-//                       <p className={`text-xs font-semibold ${totalPercent !== 100 ? 'text-red-500' : 'text-green-600'}`}>
-//                         Total Allocation: {totalPercent}%
-//                       </p>
-//                       {totalPercent !== 100 && <p className='text-xs font-semibold'>Total Allocation Must be 100%</p>}
-//                     </div>
-//                   </div>
-//                   <div className="flex justify-end mt-2">
-//                     <Button variant="secondary" disabled={totalPercent >= 100} type="button" onClick={() => append({ allocation: "", supply: 0, start_date: "", vesting: 0 })}>
-//                       + Allocation
-//                     </Button>
-//                   </div>
-//                 </div>
-//                 <div className='bg-white border dark:bg-primary-foreground/50 p-4 rounded-lg'>
-//                   <div className="space-y-3">
-//                     <h3 className="text-lg font-semibold">Presales Info</h3>
-//                     <div>
-//                       {presalesFields.map((field, index) => (
-//                         <div key={field.id} className="grid grid-cols-3 gap-3">
-//                           <FormInput
-//                             control={form.control}
-//                             name={`presales.${index}.hardcap`}
-//                             label="Hard Cap"
-//                             placeholder="e.g. 100000"
-//                           />
-//                           <FormInput
-//                             control={form.control}
-//                             name={`presales.${index}.price`}
-//                             label="Price"
-//                             placeholder="e.g. 0.01"
-//                           />
-//                           <FormSelect
-//                             control={form.control}
-//                             name={`presales.${index}.unit`}
-//                             label="Per Token"
-//                             placeholder="e.g.USDT"
-//                             groups={tokenUnits ? [{
-//                               label: 'Unit',
-//                               options: tokenUnits ?? []
-//                             }] : []}
-//                           />
-//                           <FormInput
-//                             control={form.control}
-//                             name={`presales.${index}.maxContribution`}
-//                             label="Max Contribution"
-//                             type="number"
-//                             placeholder="e.g. 500"
-//                           />
-//                           <FormInput
-//                             control={form.control}
-//                             name={`presales.${index}.duration`}
-//                             label="Duration" type="datetime-local"
-//                           />
-//                         </div>
-//                       ))}
-//                     </div>
-//                   </div>
-//                 </div>
-//                 <div className="flex items-center gap-2 justify-end sticky bottom-0 py-3 z-20 backdrop-blur border-t">
-//                   <Button onClick={() => router.back()} variant={"outline"} size={"lg"} type="button">Cancel</Button>
-//                   <Button disabled={
-//                     totalPercent !== 100 || loading
-//                   } size={"lg"} type="submit">
-//                     {loading && <Icon name='mingcute:loading-3-fill' className='animate-spin' />}
-//                     Submit
-//                   </Button>
-//                 </div>
-//               </form>
-//             </Form>
-//           </div>
-//         )
-//       }
-//     </div>
-//   )
-// }
-export default function FormEdit() {
-  return <div>Edit On Progress</div>;
-=======
     // Get all selected social IDs except the current field
     const selectedSocialIds = socialsValues
       .map((social: { socialId: string; url: string }, index: number) =>
@@ -793,5 +602,4 @@
       )}
     </div>
   );
->>>>>>> c44f9949
 }