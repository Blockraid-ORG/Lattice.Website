"use client";
import { Icon } from "@/components/icon";
import { cn, NumberComma, toUrlAsset } from "@/lib/utils";

import BadgeProjectStatus from "@/components/badges/badge-project-status";
import { TProject } from "@/types/project";
import Image from "next/image";
import Link from "next/link";
import { useSearchParams } from "next/navigation";
import { DeployFactoryToken } from "../../../../deploy/deploy-factory-token";
import Allocations from "../../allocations";
import ChartAllocations from "../../chart-allocations";
import { ReviewLog } from "../../review-log";
import RowItem from "../../row-item";
import TokenSats from "../../token-stats/token-information/content";
import PresaleManagement from "../presales";
import SetPauseAsset from "./set-pause-asset";
import BadgeProjectPayment from "@/components/badges/badge-project-payment";
import { Button } from "@/components/ui/button";

export default function TokenInformation({ data }: { data: TProject }) {
  const search = useSearchParams();
  const tabActive = search.get("tab");
<<<<<<< HEAD

  // Validasi data chains dan properti penting
  if (!data || !data.chains || data.chains.length === 0) {
    return <div>Data tidak lengkap. Harap hubungi administrator.</div>;
  }

  // Pastikan properti array diinisialisasi dengan default value
  const socials = data.socials || [];
  const allocations = data.allocations || [];
  const reviewLogs = data.reviewLogs || [];
  const paymentHistory = data.PaymentHistory || [];

=======
>>>>>>> 898dcd97
  return (
    <>
      {data && (
        <div className="relative pb-8">
          <div className="sticky top-[70px] backdrop-blur flex items-center z-20">
            <Link
              href={`?tab=INFO`}
              className={cn(
                tabActive === "INFO" || !tabActive
                  ? "border-green-500 text-green-500"
                  : "border-slate-200",
                "border-b-2 text-sm font-semibold p-2 duration-500"
              )}
            >
              Asset Info
            </Link>
            <Link
              href={`?tab=PRESALE`}
              className={cn(
                tabActive === "PRESALE"
                  ? "border-green-500 text-green-500"
                  : "border-slate-200",
                "border-b-2 text-sm font-semibold p-2 duration-500"
              )}
            >
              Presale
            </Link>
          </div>
          {(!tabActive || tabActive === "INFO") && (
            <>
              <div className="mt-2 bg-white border dark:bg-primary-foreground/50 p-4 rounded-lg">
                <div className="flex flex-col md:flex-row justify-between mb-2 ">
                  <h2 className="text-lg font-semibold">Project Info</h2>
                  <div className="flex flex-wrap items-center justify-center md:justify-end gap-2 px-3">
<<<<<<< HEAD
                    <ReviewLog data={reviewLogs} />
=======
                    <ReviewLog data={data.reviewLogs} />
>>>>>>> 898dcd97
                  </div>
                </div>
                <div className="grid lg:grid-cols-2">
                  <div className="flex flex-col md:flex-row gap-2 items-center">
                    <div className="h-32 w-32 rounded-xl overflow-hidden">
                      <Image
                        className="w-full h-full object-contain"
                        width={100}
                        height={100}
                        src={toUrlAsset(data.logo)}
                        alt={data?.logo}
                      />
                    </div>
                    <div className="space-y-2 flex-1">
                      <div className="flex">
                        <div className="w-32">Name</div>
                        <div className="w-3 shrink-0">:</div>
                        <div className="flex-1">{data.name}</div>
                      </div>
                      <div className="flex">
                        <div className="w-32">Ticker</div>
                        <div className="w-3 shrink-0">:</div>
                        <div className="flex-1">{data.ticker}</div>
                      </div>
                      <div className="flex">
                        <div className="w-32">Social</div>
                        <div className="w-3">:</div>
                        <div className="flex-1">
                          <div className="flex items-center gap-1">
<<<<<<< HEAD
                            {socials.map((social, index) => (
=======
                            {data.socials.map((social, index) => (
>>>>>>> 898dcd97
                              <Link
                                key={index}
                                href={social.url}
                                target="_blank"
                                rel="noopener noreferrer"
                              >
                                <Icon name={social.social.icon} />
                              </Link>
                            ))}
                          </div>
                        </div>
                      </div>
                      <div className="flex">
                        <div className="w-32">Chain</div>
                        <div className="w-3">:</div>
                        <div className="flex-1">
                          <div className="flex items-center gap-1">
                            {data.chains.map((chain, index) => (
                              <div
                                key={index}
                                className="flex items-center gap-2"
                              >
                                <Image
                                  className="w-7 h-7 border rounded-full object-contain"
                                  width={30}
                                  height={30}
                                  src={toUrlAsset(chain.chain.logo)}
                                  alt={chain.chain.logo}
                                />
                              </div>
                            ))}
                          </div>
                        </div>
                      </div>
                    </div>
                  </div>
                  <div className="space-y-2">
                    <div className="flex">
                      <div className="w-32">Owner Name</div>
                      <div className="w-3 shrink-0">:</div>
                      <div className="flex-1 text-sm break-all">
                        {data.user.fullname}
                      </div>
                    </div>
                    <div className="flex">
                      <div className="w-32">Wallet Address</div>
                      <div className="w-3 shrink-0">:</div>
                      <div className="flex-1 text-sm break-all">
                        {data.user.walletAddress ?? "-"}
                      </div>
                    </div>
                    <div className="flex">
                      <div className="w-32">Status</div>
                      <div className="w-3 shrink-0">:</div>
                      <div className="flex-1 text-sm">
                        {data.user.verifications.shift()?.status ??
                          "Not Verified"}
                      </div>
                    </div>
                  </div>
                </div>
                <div className="my-2 pt-4">
                  <RowItem
                    labelWidth="w-1/3"
                    label="Total Supply"
                    value={NumberComma(+data.totalSupply)}
                  />
                  <RowItem
                    labelWidth="w-1/3"
                    label="Status"
                    value={<BadgeProjectStatus status={data.status} />}
                  />
                  <RowItem
                    labelWidth="w-1/3"
                    label="Category"
                    value={data.category.name}
                  />
                  <RowItem
                    labelWidth="w-1/3"
                    label="Project Type"
                    value={data.projectType?.name}
                  />
                  <div className="flex py-2 border-t">
                    <div className="w-1/3">Asset Contract</div>
                    <div className="w-3 shrink-0">:</div>
                    <div className="flex-1 text-sm break-all">
                      <a
                        className="text-sm font-semibold underline text-blue-500 block break-all"
                        href={`${data.chains[0].chain.urlScanner}/address/${data.contractAddress}`}
                        target="_blank"
                        rel="noopener noreferrer"
                      >
                        {data.contractAddress}
                      </a>
                    </div>
<<<<<<< HEAD
                  </div>
                  <div className="flex py-2 border-t">
                    <div className="w-1/3">Deployer</div>
                    <div className="w-3 shrink-0">:</div>
                    <div className="flex-1 text-sm break-all">
                      <a
                        className="text-sm font-semibold underline text-blue-500 block break-all"
                        href={`${data.chains[0].chain.urlScanner}/address/${data.user.walletAddress}`}
                        target="_blank"
                        rel="noopener noreferrer"
                      >
                        {data.user?.walletAddress}
                      </a>
                    </div>
                  </div>
                  <div className="flex py-2 border-t items-center">
                    <div className="w-1/3">Asset Status</div>
                    <div className="w-3 shrink-0">:</div>
                    <SetPauseAsset data={data} />
                  </div>
=======
                  </div>
                  <div className="flex py-2 border-t">
                    <div className="w-1/3">Deployer</div>
                    <div className="w-3 shrink-0">:</div>
                    <div className="flex-1 text-sm break-all">
                      <a
                        className="text-sm font-semibold underline text-blue-500 block break-all"
                        href={`${data.chains[0].chain.urlScanner}/address/${data.user.walletAddress}`}
                        target="_blank"
                        rel="noopener noreferrer"
                      >
                        {data.user?.walletAddress}
                      </a>
                    </div>
                  </div>
                  <div className="flex py-2 border-t items-center">
                    <div className="w-1/3">Asset Status</div>
                    <div className="w-3 shrink-0">:</div>
                    <SetPauseAsset data={data} />
                  </div>
>>>>>>> 898dcd97
                  <div className="flex py-2 border-t items-center">
                    <div className="w-1/3">Payment Status</div>
                    <div className="w-3 shrink-0">:</div>
                    <div className="flex flex-1 justify-between items-center">
                      <BadgeProjectPayment
<<<<<<< HEAD
                        status={paymentHistory.length >= 1 ? "PAID" : "UNPAID"}
                      />
                      {paymentHistory.length < 1 && (
=======
                        status={
                          data.PaymentHistory?.length >= 1 ? "PAID" : "UNPAID"
                        }
                      />
                      {data.PaymentHistory?.length < 1 && (
>>>>>>> 898dcd97
                        <Button size={"sm"} asChild>
                          <Link href={`/usr/my-project/${data.id}/pay`}>
                            Pay Now
                          </Link>
                        </Button>
                      )}
                    </div>
                  </div>
                </div>
              </div>
              <div className="mt-6 bg-white border dark:bg-primary-foreground/50 p-4 rounded-lg">
                <div className="grid gap-3 lg:grid-cols-1 items-center">
                  <Allocations
<<<<<<< HEAD
                    data={allocations}
=======
                    data={data.allocations}
>>>>>>> 898dcd97
                    totalSupply={data.totalSupply}
                    contract={`${data.chains[0].chain.urlScanner}/address/`}
                  />
                </div>
                <div className="max-w-xs mx-auto">
<<<<<<< HEAD
                  <ChartAllocations data={allocations} />
=======
                  <ChartAllocations data={data.allocations} />
>>>>>>> 898dcd97
                </div>
              </div>
              <div className="mt-6 bg-white border dark:bg-primary-foreground/50 p-4 rounded-lg">
                <TokenSats data={data} />
              </div>
            </>
          )}
          {tabActive === "PRESALE" && <PresaleManagement data={data} />}
          {(!tabActive || tabActive === "INFO") && (
            <div className="sticky bottom-0 flex justify-center md:justify-end flex-wrap gap-2 py-4 mt-2 backdrop-blur-lg">
              <DeployFactoryToken data={data} />
            </div>
          )}
        </div>
      )}
    </>
  );
}<|MERGE_RESOLUTION|>--- conflicted
+++ resolved
@@ -21,21 +21,6 @@
 export default function TokenInformation({ data }: { data: TProject }) {
   const search = useSearchParams();
   const tabActive = search.get("tab");
-<<<<<<< HEAD
-
-  // Validasi data chains dan properti penting
-  if (!data || !data.chains || data.chains.length === 0) {
-    return <div>Data tidak lengkap. Harap hubungi administrator.</div>;
-  }
-
-  // Pastikan properti array diinisialisasi dengan default value
-  const socials = data.socials || [];
-  const allocations = data.allocations || [];
-  const reviewLogs = data.reviewLogs || [];
-  const paymentHistory = data.PaymentHistory || [];
-
-=======
->>>>>>> 898dcd97
   return (
     <>
       {data && (
@@ -70,11 +55,7 @@
                 <div className="flex flex-col md:flex-row justify-between mb-2 ">
                   <h2 className="text-lg font-semibold">Project Info</h2>
                   <div className="flex flex-wrap items-center justify-center md:justify-end gap-2 px-3">
-<<<<<<< HEAD
-                    <ReviewLog data={reviewLogs} />
-=======
                     <ReviewLog data={data.reviewLogs} />
->>>>>>> 898dcd97
                   </div>
                 </div>
                 <div className="grid lg:grid-cols-2">
@@ -104,11 +85,7 @@
                         <div className="w-3">:</div>
                         <div className="flex-1">
                           <div className="flex items-center gap-1">
-<<<<<<< HEAD
-                            {socials.map((social, index) => (
-=======
                             {data.socials.map((social, index) => (
->>>>>>> 898dcd97
                               <Link
                                 key={index}
                                 href={social.url}
@@ -204,7 +181,6 @@
                         {data.contractAddress}
                       </a>
                     </div>
-<<<<<<< HEAD
                   </div>
                   <div className="flex py-2 border-t">
                     <div className="w-1/3">Deployer</div>
@@ -225,44 +201,16 @@
                     <div className="w-3 shrink-0">:</div>
                     <SetPauseAsset data={data} />
                   </div>
-=======
-                  </div>
-                  <div className="flex py-2 border-t">
-                    <div className="w-1/3">Deployer</div>
-                    <div className="w-3 shrink-0">:</div>
-                    <div className="flex-1 text-sm break-all">
-                      <a
-                        className="text-sm font-semibold underline text-blue-500 block break-all"
-                        href={`${data.chains[0].chain.urlScanner}/address/${data.user.walletAddress}`}
-                        target="_blank"
-                        rel="noopener noreferrer"
-                      >
-                        {data.user?.walletAddress}
-                      </a>
-                    </div>
-                  </div>
-                  <div className="flex py-2 border-t items-center">
-                    <div className="w-1/3">Asset Status</div>
-                    <div className="w-3 shrink-0">:</div>
-                    <SetPauseAsset data={data} />
-                  </div>
->>>>>>> 898dcd97
                   <div className="flex py-2 border-t items-center">
                     <div className="w-1/3">Payment Status</div>
                     <div className="w-3 shrink-0">:</div>
                     <div className="flex flex-1 justify-between items-center">
                       <BadgeProjectPayment
-<<<<<<< HEAD
-                        status={paymentHistory.length >= 1 ? "PAID" : "UNPAID"}
-                      />
-                      {paymentHistory.length < 1 && (
-=======
                         status={
                           data.PaymentHistory?.length >= 1 ? "PAID" : "UNPAID"
                         }
                       />
                       {data.PaymentHistory?.length < 1 && (
->>>>>>> 898dcd97
                         <Button size={"sm"} asChild>
                           <Link href={`/usr/my-project/${data.id}/pay`}>
                             Pay Now
@@ -276,21 +224,13 @@
               <div className="mt-6 bg-white border dark:bg-primary-foreground/50 p-4 rounded-lg">
                 <div className="grid gap-3 lg:grid-cols-1 items-center">
                   <Allocations
-<<<<<<< HEAD
-                    data={allocations}
-=======
                     data={data.allocations}
->>>>>>> 898dcd97
                     totalSupply={data.totalSupply}
                     contract={`${data.chains[0].chain.urlScanner}/address/`}
                   />
                 </div>
                 <div className="max-w-xs mx-auto">
-<<<<<<< HEAD
-                  <ChartAllocations data={allocations} />
-=======
                   <ChartAllocations data={data.allocations} />
->>>>>>> 898dcd97
                 </div>
               </div>
               <div className="mt-6 bg-white border dark:bg-primary-foreground/50 p-4 rounded-lg">
