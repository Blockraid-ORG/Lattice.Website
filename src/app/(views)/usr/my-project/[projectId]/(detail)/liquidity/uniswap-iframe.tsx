"use client";

import { useState } from "react";
import { Button } from "@/components/ui/button";
import { Icon } from "@/components/icon";
import { useParams } from "next/navigation";
import { useProjectDetail } from "@/modules/project/project.query";
<<<<<<< HEAD
import { ModalLiquidity } from "@/components/liquidity-pool/modal-liquidity";
import { ConfirmationModal } from "@/components/liquidity-pool/confirmation-modal";
=======
>>>>>>> 898dcd97

export default function ActionsLiquidity() {
  const { projectId } = useParams();
  const { data: project, isLoading } = useProjectDetail(
    Array.isArray(projectId) ? projectId[0] : projectId?.toString() || ""
  );

  const [openLiquidityModal, setOpenLiquidityModal] = useState(false);
  const [showConfirmModal, setShowConfirmModal] = useState(false);
  const [modalData, setModalData] = useState<any>(null);

  const handleOpen = () => {
<<<<<<< HEAD
    if (!project?.chains || project.chains.length === 0) {
      console.error("No chain data available");
      return;
    }

    if (!project?.contractAddress) {
      console.error("No contract address available");
      return;
    }

    setOpenLiquidityModal(true);
=======
    const chain = project?.chains[0].chain.name.split(" ")[0].toLowerCase();
    const contractAddress = project?.contractAddress;
    if (chain === "bnb" || chain === "bsc") {
      window.open(
        `https://pancakeswap.finance/liquidity/select/bsc/v3/BNB/${contractAddress}?chain=${chain}`,
        "_blank"
      );
    } else {
      window.open(
        `https://app.uniswap.org/positions/create/v3?currencyA=NATIVE&currencyB=${contractAddress}&chain=${chain}&hook=undefined&priceRangeState={%22priceInverted%22:false,%22fullRange%22:true,%22minPrice%22:%22%22,%22maxPrice%22:%22%22,%22initialPrice%22:%22%22}&depositState={%22exactField%22:%22TOKEN0%22,%22exactAmounts%22:{}}
      `,
        "_blank"
      );
    }
>>>>>>> 898dcd97
  };

  if (isLoading) return <div>Loading...</div>;

  if (project?.status === "DEPLOYED") {
    return (
<<<<<<< HEAD
      <>
        <Button
          onClick={handleOpen}
          size="sm"
          variant="default"
          className="flex items-center gap-2"
        >
          <Icon className="text-sm" name="mdi:water-plus" />
          Add Liquidity
        </Button>

        <ModalLiquidity
          open={openLiquidityModal}
          setOpen={setOpenLiquidityModal}
          setShowConfirmModal={setShowConfirmModal}
          setModalData={setModalData}
          projectData={{
            name: project.name,
            ticker: project.ticker,
            contractAddress: project.contractAddress,
            chains: project.chains,
            logo: project.logo || "",
          }}
        />

        {/* Confirmation Modal - This was missing! */}
        {modalData && (
          <ConfirmationModal
            showConfirmModal={showConfirmModal}
            setShowConfirmModal={setShowConfirmModal}
            setOpen={setOpenLiquidityModal}
            {...modalData}
          />
        )}
      </>
=======
      <Button
        onClick={handleOpen}
        size="sm"
        variant="default"
        className="flex items-center gap-2"
      >
        <Icon className="text-sm" name="mdi:water-plus" />
        Add Liquidity
      </Button>
>>>>>>> 898dcd97
    );
  }

  return null;
}<|MERGE_RESOLUTION|>--- conflicted
+++ resolved
@@ -5,11 +5,6 @@
 import { Icon } from "@/components/icon";
 import { useParams } from "next/navigation";
 import { useProjectDetail } from "@/modules/project/project.query";
-<<<<<<< HEAD
-import { ModalLiquidity } from "@/components/liquidity-pool/modal-liquidity";
-import { ConfirmationModal } from "@/components/liquidity-pool/confirmation-modal";
-=======
->>>>>>> 898dcd97
 
 export default function ActionsLiquidity() {
   const { projectId } = useParams();
@@ -22,19 +17,6 @@
   const [modalData, setModalData] = useState<any>(null);
 
   const handleOpen = () => {
-<<<<<<< HEAD
-    if (!project?.chains || project.chains.length === 0) {
-      console.error("No chain data available");
-      return;
-    }
-
-    if (!project?.contractAddress) {
-      console.error("No contract address available");
-      return;
-    }
-
-    setOpenLiquidityModal(true);
-=======
     const chain = project?.chains[0].chain.name.split(" ")[0].toLowerCase();
     const contractAddress = project?.contractAddress;
     if (chain === "bnb" || chain === "bsc") {
@@ -49,50 +31,12 @@
         "_blank"
       );
     }
->>>>>>> 898dcd97
   };
 
   if (isLoading) return <div>Loading...</div>;
 
   if (project?.status === "DEPLOYED") {
     return (
-<<<<<<< HEAD
-      <>
-        <Button
-          onClick={handleOpen}
-          size="sm"
-          variant="default"
-          className="flex items-center gap-2"
-        >
-          <Icon className="text-sm" name="mdi:water-plus" />
-          Add Liquidity
-        </Button>
-
-        <ModalLiquidity
-          open={openLiquidityModal}
-          setOpen={setOpenLiquidityModal}
-          setShowConfirmModal={setShowConfirmModal}
-          setModalData={setModalData}
-          projectData={{
-            name: project.name,
-            ticker: project.ticker,
-            contractAddress: project.contractAddress,
-            chains: project.chains,
-            logo: project.logo || "",
-          }}
-        />
-
-        {/* Confirmation Modal - This was missing! */}
-        {modalData && (
-          <ConfirmationModal
-            showConfirmModal={showConfirmModal}
-            setShowConfirmModal={setShowConfirmModal}
-            setOpen={setOpenLiquidityModal}
-            {...modalData}
-          />
-        )}
-      </>
-=======
       <Button
         onClick={handleOpen}
         size="sm"
@@ -102,7 +46,6 @@
         <Icon className="text-sm" name="mdi:water-plus" />
         Add Liquidity
       </Button>
->>>>>>> 898dcd97
     );
   }
 
