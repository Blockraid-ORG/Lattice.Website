import {
  Table,
  TableBody,
  TableCell,
  TableHead,
  TableHeader,
  TableRow,
} from "@/components/ui/table";
import dayjs from "dayjs";
import { TAllocation } from "@/types/project";
import { Icon } from "@/components/icon";
import { cutString, NumberComma } from "@/lib/utils";
export default function Allocations({
  data,
  totalSupply,
  contract,
}: {
  data: TAllocation[];
  totalSupply?: string;
  contract: string;
}) {
  return (
    <>
      <h2 className="mb-2 text-lg font-semibold">Allocation Info</h2>
      <div className="w-full overflow-x-auto">
        <Table>
          <TableHeader>
            <TableRow>
              <TableHead>#</TableHead>
              <TableHead>NAME</TableHead>
              <TableHead>AMOUNT</TableHead>
              <TableHead>VESTING</TableHead>
              <TableHead>CONTRACT</TableHead>
              <TableHead className="text-right">START DATE</TableHead>
            </TableRow>
          </TableHeader>
          <TableBody>
            {data.map((item) => (
              <TableRow key={item.id}>
                <TableCell>
                  {item.contractAddress ? (
                    <Icon
                      className="text-lg text-blue-500"
                      name="lets-icons:check-fill"
                    />
                  ) : (
                    <>
                      {item.isDeploying ? (
                        <Icon
                          className="text-sm animate-spin"
                          name="streamline-ultimate:loading-bold"
                        />
                      ) : (
<<<<<<< HEAD
                        <Icon
                          className="text-lg"
                          name="fluent:circle-hint-24-filled"
                        />
                      )}
                    </>
                  )}
                </TableCell>
                <TableCell className="font-medium">{item.name}</TableCell>
                <TableCell>
                  {NumberComma(Number(totalSupply) * (item.supply / 100))}
                </TableCell>
                <TableCell>{item.vesting} Month</TableCell>
                <TableCell>
                  <div className="break-all">
                    {item.contractAddress && (
                      <a
                        className="text-sm font-semibold underline text-blue-500 block break-all"
                        href={contract}
                        target="_blank"
                        rel="noopener noreferrer"
                      >
                        {cutString(item.contractAddress, 5)}
                      </a>
                    )}
                  </div>
                </TableCell>
                <TableCell className="text-right">
                  {dayjs(item.startDate).format("MMM DD, YYYY")}
                </TableCell>
              </TableRow>
            ))}
=======
                        <>
                          {
                            item.isDeploying ? (
                              <Icon className="text-sm animate-spin" name="streamline-ultimate:loading-bold" />
                            ) : (
                              <Icon className="text-lg" name="fluent:circle-hint-24-filled" />
                            )
                          }
                        </>
                      )
                    }
                  </TableCell>
                  <TableCell className="font-medium">{item.name}</TableCell>
                  <TableCell>{NumberComma(Number(totalSupply) * (item.supply / 100))}</TableCell>
                  <TableCell>{item.vesting} Month</TableCell>
                  <TableCell>
                    <div className="break-all">
                      {
                        item.contractAddress && (
                          <a className="text-sm font-semibold underline text-blue-500 block break-all" href={contract + item.contractAddress} target="_blank" rel="noopener noreferrer">
                            {cutString(item.contractAddress, 5)}
                          </a>
                        )
                      }
                    </div>
                  </TableCell>
                  <TableCell className="text-right">{dayjs(item.startDate).format('MMM DD, YYYY')}</TableCell>
                </TableRow>
              ))
            }
>>>>>>> b672a425
          </TableBody>
        </Table>
      </div>
    </>
  );
}<|MERGE_RESOLUTION|>--- conflicted
+++ resolved
@@ -51,11 +51,19 @@
                           name="streamline-ultimate:loading-bold"
                         />
                       ) : (
-<<<<<<< HEAD
-                        <Icon
-                          className="text-lg"
-                          name="fluent:circle-hint-24-filled"
-                        />
+                        <>
+                          {item.isDeploying ? (
+                            <Icon
+                              className="text-sm animate-spin"
+                              name="streamline-ultimate:loading-bold"
+                            />
+                          ) : (
+                            <Icon
+                              className="text-lg"
+                              name="fluent:circle-hint-24-filled"
+                            />
+                          )}
+                        </>
                       )}
                     </>
                   )}
@@ -70,7 +78,7 @@
                     {item.contractAddress && (
                       <a
                         className="text-sm font-semibold underline text-blue-500 block break-all"
-                        href={contract}
+                        href={contract + item.contractAddress}
                         target="_blank"
                         rel="noopener noreferrer"
                       >
@@ -84,38 +92,6 @@
                 </TableCell>
               </TableRow>
             ))}
-=======
-                        <>
-                          {
-                            item.isDeploying ? (
-                              <Icon className="text-sm animate-spin" name="streamline-ultimate:loading-bold" />
-                            ) : (
-                              <Icon className="text-lg" name="fluent:circle-hint-24-filled" />
-                            )
-                          }
-                        </>
-                      )
-                    }
-                  </TableCell>
-                  <TableCell className="font-medium">{item.name}</TableCell>
-                  <TableCell>{NumberComma(Number(totalSupply) * (item.supply / 100))}</TableCell>
-                  <TableCell>{item.vesting} Month</TableCell>
-                  <TableCell>
-                    <div className="break-all">
-                      {
-                        item.contractAddress && (
-                          <a className="text-sm font-semibold underline text-blue-500 block break-all" href={contract + item.contractAddress} target="_blank" rel="noopener noreferrer">
-                            {cutString(item.contractAddress, 5)}
-                          </a>
-                        )
-                      }
-                    </div>
-                  </TableCell>
-                  <TableCell className="text-right">{dayjs(item.startDate).format('MMM DD, YYYY')}</TableCell>
-                </TableRow>
-              ))
-            }
->>>>>>> b672a425
           </TableBody>
         </Table>
       </div>
