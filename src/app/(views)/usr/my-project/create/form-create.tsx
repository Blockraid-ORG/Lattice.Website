"use client";

<<<<<<< HEAD
import { FormInput } from "@/components/form-input";
import { FormSelect } from "@/components/form-select";
import { Icon } from "@/components/icon";
import { ImageDropzone } from "@/components/image-dropzone";
import { Button } from "@/components/ui/button";
import { Form } from "@/components/ui/form";
import { Label } from "@/components/ui/label";
import { Switch } from "@/components/ui/switch";
import { presalesDurations } from "@/data/constants";
import { converToIpfs, pinata } from "@/lib/pinata";
import { toUrlAsset } from "@/lib/utils";
import { useCategoryList } from "@/modules/category/category.query";
import { useChainList } from "@/modules/chain/chain.query";
import { useUpdatePresaleWhitelist } from "@/modules/presales/presale.query";
import { useCreateProject } from "@/modules/project/project.query";
import { formCreateProjectSchema } from "@/modules/project/project.schema";
import { useSocialList } from "@/modules/social/chain.query";
// import { useUserVerified } from "@/modules/user-verified/user-verified.query"
import {
  TFormProject,
  TFormProjectAllocation,
  TFormProjectPresale,
} from "@/types/project";
import { zodResolver } from "@hookform/resolvers/zod";
import { useRouter } from "next/navigation";
import { Fragment, useRef, useState } from "react";
import { useFieldArray, useForm } from "react-hook-form";
import { toast } from "sonner";
import { defaultValues } from "./default-value";
import { useEffect } from "react";
import { useProjectTypeList } from "@/modules/project-types/project-types.query";
import { useFormCreateProject } from "@/store/useFormCreateProject";
=======
import { FormInput } from "@/components/form-input"
import { FormSelect } from "@/components/form-select"
import { Icon } from "@/components/icon"
import { ImageDropzone } from "@/components/image-dropzone"
import { Button } from "@/components/ui/button"
import { Form } from "@/components/ui/form"
import { Label } from "@/components/ui/label"
import { Switch } from "@/components/ui/switch"
import { converToIpfs, pinata } from "@/lib/pinata"
import { toUrlAsset } from "@/lib/utils"
import { useCategoryList } from "@/modules/category/category.query"
import { useChainList } from "@/modules/chain/chain.query"
import { useCreateProject } from "@/modules/project/project.query"
import { formCreateProjectSchema } from "@/modules/project/project.schema"
import { useSocialList } from "@/modules/social/chain.query"
import { TFormProject, TFormProjectAllocation, TFormProjectPresale } from "@/types/project"
import { zodResolver } from "@hookform/resolvers/zod"
import { useRouter } from "next/navigation"
import { Fragment, useRef, useState } from "react"
import { useFieldArray, useForm } from "react-hook-form"
import { toast } from "sonner"
import { defaultValues } from "./default-value"
import { useProjectTypeList } from "@/modules/project-types/project-types.query"
>>>>>>> 7137de0a

type TTokenUnit = {
  value: string;
  label: string;
  disabled?: boolean;
};
export default function FormCreate() {
<<<<<<< HEAD
  const {
    form: formNewbie,
    logoFile,
    bannerFile,
    logoPreview,
    bannerPreview,
  } = useFormCreateProject();
  const { mutate: updatePresaleWhitelist } = useUpdatePresaleWhitelist();
  const whitelistRef = useRef<HTMLDivElement>(null);
  const [showInputWL, setShowInputWL] = useState(false);
  const [tokenUnits, setTokenUtits] = useState<TTokenUnit[]>([]);
  const { mutate: createProject } = useCreateProject();
  const [logo, setLogo] = useState<File | null>(logoFile ?? null);
  const [banner, setBanner] = useState<File | null>(bannerFile ?? null);
  const { data: chains } = useChainList();
  const { data: categories } = useCategoryList();
  const { data: socials } = useSocialList();
  const { data: projectTypes } = useProjectTypeList();
  const router = useRouter();
  const [loading, setLoading] = useState(false);
=======
  const whitelistRef = useRef<HTMLDivElement>(null)
  const [showInputWL, setShowInputWL] = useState(false)
  const [tokenUnits, setTokenUtits] = useState<TTokenUnit[]>([])
  const { mutate: createProject } = useCreateProject()
  const [logo, setLogo] = useState<File | null>(null)
  const [banner, setBanner] = useState<File | null>(null)
  const { data: chains } = useChainList()
  const { data: categories } = useCategoryList()
  const { data: socials } = useSocialList()
  const { data: projectTypes } = useProjectTypeList()
  const router = useRouter()
  const [loading, setLoading] = useState(false)
>>>>>>> 7137de0a
  const form = useForm<TFormProject>({
    resolver: zodResolver(formCreateProjectSchema),
    defaultValues: defaultValues,
  });

  useEffect(() => {
    try {
      if (!formNewbie || Object.keys(formNewbie || {}).length === 0) return;

      const normalizeDate = (v: any) => (v instanceof Date ? v : new Date(v));
      const safeNumber = (v: any, def = 0) =>
        v === undefined || v === null || v === "" ? def : Number(v);

      const normalized = {
        ...defaultValues,
        ...formNewbie,
        // scalars
        decimals:
          formNewbie.decimals !== undefined
            ? formNewbie.decimals
            : defaultValues.decimals,
        totalSupply:
          formNewbie.totalSupply !== undefined
            ? formNewbie.totalSupply
            : defaultValues.totalSupply,
        // arrays
        allocations: (formNewbie.allocations &&
        formNewbie.allocations.length > 0
          ? formNewbie.allocations
          : defaultValues.allocations
        ).map((a: any) => ({
          ...a,
          supply: safeNumber(a?.supply, 0),
          vesting: safeNumber(a?.vesting, 0),
          startDate: normalizeDate(a?.startDate || new Date().toISOString()),
        })),
        presales: (formNewbie.presales && formNewbie.presales.length > 0
          ? formNewbie.presales
          : defaultValues.presales
        ).map((p: any, idx: number) =>
          idx === 0
            ? {
                ...p,
                hardcap: safeNumber(p?.hardcap, 0),
                price: safeNumber(p?.price, 0),
                maxContribution: safeNumber(p?.maxContribution, 0),
                duration: safeNumber(p?.duration, 0),
                claimTime: safeNumber(p?.claimTime, 0),
                whitelistDuration: safeNumber(p?.whitelistDuration, 0),
                sweepDuration: safeNumber(p?.sweepDuration, 0),
                startDate: normalizeDate(
                  p?.startDate || new Date().toISOString()
                ),
              }
            : p
        ),
        socials:
          formNewbie.socials && formNewbie.socials.length > 0
            ? formNewbie.socials
            : defaultValues.socials,
      } as unknown as TFormProject;

      form.reset(normalized);

      if (normalized.chainId) {
        onChangeValue(String((normalized as any).chainId));
      }

      const wl = (normalized.presales as any)?.[0]?.whitelistDuration;
      setShowInputWL(!!wl && Number(wl) > 0);
    } catch {}
    // onChangeValue is stable from props; suppress exhaustive-deps for it intentionally
    // eslint-disable-next-line react-hooks/exhaustive-deps
  }, [formNewbie, form]);

  useEffect(() => {
    try {
      const v =
        typeof window !== "undefined"
          ? localStorage.getItem("createProjectDraft")
          : null;
      if (v) {
        const parsed = JSON.parse(v);
        form.reset(parsed);
        localStorage.removeItem("createProjectDraft");
      }
    } catch {}
  }, [form]);
  const { fields, append, remove } = useFieldArray<TFormProjectAllocation>({
    control: form.control,
    name: "allocations",
  });
  const {
    fields: socialFields,
    append: appendSocial,
    remove: removeSocial,
  } = useFieldArray({
    control: form.control,
    name: "socials",
  });
  const { fields: presalesFields } = useFieldArray({
    control: form.control,
    name: "presales",
  });
  const allocations = form.watch("allocations");
  const totalPercent = allocations.reduce(
    (sum: number, a: TFormProjectAllocation) => sum + Number(a.supply || 0),
    0
  );
  async function uploadLogo() {
    const urlRequest = await fetch("/api/upload");
    const urlResponse = await urlRequest.json();
    if (!logo) {
      alert("Upload image please!");
      return;
    }
    const upload = await pinata.upload.public.file(logo).url(urlResponse.url);
    const url = converToIpfs(upload.cid);
    return url;
  }
  async function uploadBanner() {
    const urlRequest = await fetch("/api/upload");
    const urlResponse = await urlRequest.json();
    if (!banner) {
      alert("Upload image please!");
      return;
    }
    const upload = await pinata.upload.public.file(banner).url(urlResponse.url);
    const url = converToIpfs(upload.cid);
    return url;
  }

  function onChangeValue(chainId: string) {
    const c = chains?.find((i) => i.value === chainId);
    setTokenUtits([
      {
        label: `${c?.ticker}`,
        value: `${c?.ticker}`,
      },
      {
        label: `USDC`,
        value: `USDC`,
        disabled: true,
      },
      {
        label: `USDT`,
        value: `USDT`,
        disabled: true,
      },
    ]);
  }

  function onCheckedChange(state: boolean) {
    setShowInputWL(state);
    if (state) {
      setTimeout(() => {
        whitelistRef.current?.scrollIntoView({
          behavior: "smooth",
          block: "end",
        });
      }, 100);
    }
  }
  async function onSubmit(values: TFormProject) {
    try {
<<<<<<< HEAD
      let arrayAddress: string[];
      if (values.whitelistAddress && values.whitelistAddress !== "") {
        arrayAddress = values.whitelistAddress
          .split(",")
          .map((addr: string) => addr.trim())
          .filter((addr: string) => addr !== "");
      }

      setLoading(true);
=======
      setLoading(true)
>>>>>>> 7137de0a
      let logoUrl, bannerUrl;
      const chainIds = values.chainId;
      if (logo) {
        logoUrl = await uploadLogo();
      }
      if (banner) {
        bannerUrl = await uploadBanner();
      }
      const presales = values.presales.map((item: TFormProjectPresale) => {
        return {
          ...item,
          duration: Number(item.duration),
          hardcap: String(item.hardcap),
          price: String(item.price),
          maxContribution: String(item.maxContribution),
          whitelistDuration: item.whitelistDuration || 0,
          sweepDuration: item.sweepDuration || 0,
          chainId: chainIds,
        };
      });
      const allocations = values.allocations.map(
        (item: TFormProjectAllocation) => {
          return {
            ...item,
            isPresale: item.name.toLowerCase() === "presale",
          };
        }
      );
      const newValues = {
        ...values,
        whitelistAddress: undefined,
        whitelistDuration: undefined,
        sweepDuration: undefined,
        totalSupply: String(values.totalSupply),
        slug: Date.now().toString(),
        logo: logoUrl,
        banner: bannerUrl,
        chainIds: [chainIds],
        chainId: undefined,
        presales: presales[0],
        allocations,
      };
      createProject(newValues, {
<<<<<<< HEAD
        onSuccess: (res) => {
          if (arrayAddress && arrayAddress.length > 0) {
            updatePresaleWhitelist({
              presaleId: res.presales.id,
              walletAddress: arrayAddress,
            });
          }
          router.push("/usr/my-project");
        },
      });
    } catch (error) {
      console.error(error);
      toast.error("Failed to save token");
=======
        onSuccess: () => {
          router.push('/usr/my-project')
        }
      })
    } catch (error: any) {
      console.error(error)
      toast.error("Failed to save token")
>>>>>>> 7137de0a
    } finally {
      setLoading(false);
    }
  }
  return (
    <div>
      <div className="max-w-5xl mx-auto py-12 px-3">
        <Form {...form}>
          <form onSubmit={form.handleSubmit(onSubmit)} className="space-y-4">
            <div className="bg-form-token-gradient p-4 md:p-8 rounded-2xl">
              <div className="mb-4">
                <h2>Complete Your Project</h2>
              </div>
              <div className="mb-6">
                <ImageDropzone
                  className="aspect-[12/4] bg-white dark:bg-slate-900"
                  externalPreview={bannerPreview ?? undefined}
                  onChange={(file) => setBanner(file)}
                />
              </div>
              <div className="flex flex-col md:flex-row gap-4">
                <div className="w-44 h-44 shrink-0 mx-auto md:mx-0">
                  <ImageDropzone
                    className="aspect-square bg-white dark:bg-slate-900"
                    externalPreview={logoPreview ?? undefined}
                    onChange={(file) => setLogo(file)}
                  />
                </div>
                <div className="flex-1 space-y-4">
                  <FormInput
                    control={form.control}
                    name="name"
                    label="Name"
                    placeholder="Enter name"
                  />
                  <div className="grid md:grid-cols-2 gap-4">
                    <FormInput
                      control={form.control}
                      name="ticker"
                      label="Ticker"
                      placeholder="Enter ticker"
                    />
                    <FormInput
                      control={form.control}
                      name="decimals"
                      label="Decimal"
                      placeholder="Decimal"
                      type="number"
                    />
                  </div>
                </div>
              </div>

              <div className="grid lg:grid-cols-2 gap-3 my-6">
                {chains && (
                  <FormSelect
                    control={form.control}
                    name="chainId"
                    label="Select Chain"
                    placeholder="select chain"
                    onChangeValue={(val) => onChangeValue(val)}
                    groups={[
                      {
                        label: "Network",
                        options: chains.map((i) => {
                          return {
                            ...i,
                            iconUrl: i.logo && toUrlAsset(i.logo),
                          };
                        }),
                      },
                    ]}
                  />
                )}
                {categories && (
                  <FormSelect
                    control={form.control}
                    name="categoryId"
                    label="Select Category"
                    placeholder="select category"
                    groups={[
                      {
                        label: "Category",
                        options: categories.map((i) => {
                          return {
                            ...i,
                            iconName: i.icon,
                          };
                        }),
                      },
                    ]}
                  />
                )}
                {projectTypes && (
                  <FormSelect
                    control={form.control}
                    name="projectTypeId"
                    label="Select Type"
                    placeholder="select type"
                    groups={[
                      {
                        label: "Project Type",
                        options: projectTypes.map((i) => {
                          return {
                            ...i,
                            iconName: i.icon,
                          };
                        }),
                      },
                    ]}
                  />
                )}
                <FormInput
                  control={form.control}
                  name="totalSupply"
                  label="Total Supply"
                  placeholder="Enter Supply"
                  type="number"
                />
              </div>
              <FormInput
                control={form.control}
                name="detail"
                isLongText
                label="Description"
                placeholder="Enter Description"
              />
            </div>
<<<<<<< HEAD
            {/* bg-white border dark:bg-primary-foreground/50
            bg-white border dark:bg-primary-foreground/50
            bg-white border dark:bg-primary-foreground/50  */}
            <div className="bg-form-token-gradient p-4 md:p-8 rounded-2xl">
=======
            <div className='bg-form-token-gradient p-4 md:p-8 rounded-2xl'>
>>>>>>> 7137de0a
              <div className="space-y-3">
                <h3 className="text-lg font-semibold">
                  Website / Social Media
                </h3>
                {socialFields.map((field, index) => (
                  <div key={field.id} className="flex items-end gap-2">
                    <FormSelect
                      className="w-56 shrink-0"
                      control={form.control}
                      name={`socials.${index}.socialId`}
                      label="Platform"
                      groups={[
                        {
                          label: "Social",
                          options: socials
                            ? socials.map((i) => {
                                return {
                                  ...i,
                                  iconName: i.icon,
                                };
                              })
                            : [],
                        },
                      ]}
                      placeholder="Select platform"
                    />
                    <div className="flex-1">
                      <FormInput
                        control={form.control}
                        name={`socials.${index}.url`}
                        label="URL"
                        placeholder={`https://...`}
                      />
                    </div>
                    <Button
                      type="button"
                      variant="destructive"
                      size="icon"
                      onClick={() => removeSocial(index)}
                    >
                      <Icon name="tabler:trash" />
                    </Button>
                  </div>
                ))}
                <div className="flex justify-end pt-2">
                  <Button
                    type="button"
                    onClick={() => appendSocial({ name: "", url: "" })}
                    variant="secondary"
                  >
                    + Add Social
                  </Button>
                </div>
              </div>
            </div>
            <div className="bg-form-token-gradient p-4 md:p-8 rounded-2xl">
              <div className="space-y-3">
                <h3 className="text-lg font-semibold">Allocations</h3>
                <div>
                  {fields.map((field, index) => (
                    <div
                      key={field.id}
                      className="flex flex-col md:flex-row gap-2 md:items-end space-y-2"
                    >
                      <div className="flex-1">
                        <FormInput
                          control={form.control}
                          name={`allocations.${index}.name`}
                          label={"Allocations"}
                          placeholder="e.g. Team"
                          disabled={
                            field.name === "Presale" ||
                            field.name === "Deployer"
                          }
                        />
                      </div>
                      <div className="flex-1">
                        <FormInput
                          control={form.control}
                          name={`allocations.${index}.supply`}
                          label="Supply (%)"
                          placeholder="e.g. 1000"
                          type="number"
                        />
                      </div>
                      <div className="flex-1">
                        <FormInput
                          control={form.control}
                          name={`allocations.${index}.vesting`}
                          label="Vesting (mo)"
                          placeholder="1"
                          type="number"
                          min={'1'}
                          disabled={field.name === "Presale" || field.name === "Deployer"}
                        />
                      </div>
                      <div className="flex-1">
                        <FormInput
                          control={form.control}
                          name={`allocations.${index}.startDate`}
                          label="Start Date"
                          placeholder="e.g. 6"
                          type="date"
                          disabled={field.name === "Presale" || field.name === "Deployer"}
                        />
                      </div>
                      <Button
                        disabled={field.name === "Deployer"}
                        className="ms-auto"
                        size={"icon"}
                        type="button"
                        variant="destructive"
                        onClick={() => remove(index)}
                      >
                        <Icon name="tabler:trash" />
                      </Button>
                    </div>
                  ))}
                </div>
                <div className="flex justify-between">
                  <p
                    className={`text-xs font-semibold ${
                      totalPercent !== 100 ? "text-red-500" : "text-green-600"
                    }`}
                  >
                    Total Allocation: {totalPercent}%
                  </p>
                  {totalPercent !== 100 && (
                    <p className="text-xs font-semibold">
                      Total Allocation Must be 100%
                    </p>
                  )}
                </div>
              </div>
              <div className="flex justify-end mt-2">
                <Button
                  variant="secondary"
                  disabled={totalPercent >= 100}
                  type="button"
                  onClick={() =>
                    append({
                      allocation: "",
                      supply: 0,
                      start_date: "",
                      vesting: 0,
                    })
                  }
                >
                  + Allocation
                </Button>
              </div>
            </div>
            <div className="bg-form-token-gradient p-4 md:p-8 rounded-2xl">
              <div className="space-y-3">
                <h3 className="text-lg font-semibold">Presales</h3>
                <div>
                  {presalesFields.map((field, index) => (
                    <Fragment key={field.id}>
                      <div className="grid gap-6">
                        <div className="grid lg:grid-cols-3 gap-3">
                          <FormSelect
                            control={form.control}
                            name={`presales.${index}.unit`}
                            label="Unit"
                            placeholder="e.g.USDT"
                            groups={
                              tokenUnits
                                ? [
                                    {
                                      label: "Unit",
                                      options: tokenUnits ?? [],
                                    },
                                  ]
                                : []
                            }
                          />
<<<<<<< HEAD
                          <FormInput
                            control={form.control}
                            name={`presales.${index}.hardcap`}
                            label="Hard Cap"
                            placeholder="e.g. 100000"
                          />
                          <FormInput
                            control={form.control}
                            name={`presales.${index}.price`}
                            label="Price Per Token"
                            placeholder="e.g. 0.01"
                          />
                          <FormInput
                            control={form.control}
                            name={`presales.${index}.maxContribution`}
                            label="Max Contribution"
                            type="number"
                            placeholder="e.g. 500"
                          />
                        </div>
                        <div className="grid lg:grid-cols-3 gap-3">
                          <FormInput
                            control={form.control}
                            name={`presales.${index}.startDate`}
                            label="Start Date"
                            type="datetime-local"
                          />
                          <FormSelect
                            control={form.control}
                            name={`presales.${index}.duration`}
                            label="Duration"
                            placeholder="select duration"
                            groups={
                              presalesDurations
                                ? [
                                    {
                                      label: "Duration",
                                      options: presalesDurations ?? [],
                                    },
                                  ]
                                : []
                            }
                          />
                          <FormSelect
                            control={form.control}
                            name={`presales.${index}.claimTime`}
                            label="Claim Available After"
                            placeholder="select duration"
                            groups={
                              presalesDurations
                                ? [
                                    {
                                      label: "Duration",
                                      options: presalesDurations ?? [],
                                    },
                                  ]
                                : []
                            }
                          />
                        </div>
                      </div>
                      <div ref={whitelistRef} className="mt-6">
                        <div className="flex items-center space-x-2">
                          <Switch
                            onCheckedChange={onCheckedChange}
                            id="enable-whitelist"
                          />
                          <Label htmlFor="enable-whitelist">
                            Enable Whitelist
                          </Label>
                        </div>
                        {showInputWL && (
                          <div className="mt-4 pt-4 border-t space-y-3">
                            <div className="flex items-end gap-1">
=======
                          <div ref={whitelistRef}>
                            <div className="flex items-center space-x-2 mt-10">
                              <Switch onCheckedChange={onCheckedChange} id="enable-whitelist" />
                              <Label htmlFor="enable-whitelist">Enable Whitelist</Label>
                            </div>
                          </div>
                          {
                            showInputWL && (
>>>>>>> 7137de0a
                              <FormInput
                                control={form.control}
                                name={`presales.${index}.whitelistDuration`}
                                label="Duration (Hours)"
                                placeholder="Enter Dutaion"
                                type="number"
                              />
<<<<<<< HEAD
                            </div>
                            {/* <FormInput
                                control={form.control}
                                name={`whitelistAddress`}
                                label="Address"
                                isLongText
                                rows={10}
                              /> */}
                          </div>
                        )}
=======
                            )
                          }
                        </div>
>>>>>>> 7137de0a
                      </div>

                    </Fragment>
                  ))}
                </div>
              </div>
            </div>
            <div className="flex items-center gap-2 justify-end sticky bottom-0 py-3 z-20 backdrop-blur">
              <Button
                onClick={() => router.back()}
                variant={"outline"}
                size={"lg"}
                type="button"
              >
                Cancel
              </Button>
              <Button
                disabled={totalPercent !== 100 || loading}
                size={"lg"}
                type="submit"
              >
                {loading && (
                  <Icon
                    name="mingcute:loading-3-fill"
                    className="animate-spin"
                  />
                )}
                Submit
              </Button>
            </div>
          </form>
        </Form>
      </div>
    </div>
  );
}<|MERGE_RESOLUTION|>--- conflicted
+++ resolved
@@ -1,6 +1,5 @@
 "use client";
 
-<<<<<<< HEAD
 import { FormInput } from "@/components/form-input";
 import { FormSelect } from "@/components/form-select";
 import { Icon } from "@/components/icon";
@@ -33,31 +32,6 @@
 import { useEffect } from "react";
 import { useProjectTypeList } from "@/modules/project-types/project-types.query";
 import { useFormCreateProject } from "@/store/useFormCreateProject";
-=======
-import { FormInput } from "@/components/form-input"
-import { FormSelect } from "@/components/form-select"
-import { Icon } from "@/components/icon"
-import { ImageDropzone } from "@/components/image-dropzone"
-import { Button } from "@/components/ui/button"
-import { Form } from "@/components/ui/form"
-import { Label } from "@/components/ui/label"
-import { Switch } from "@/components/ui/switch"
-import { converToIpfs, pinata } from "@/lib/pinata"
-import { toUrlAsset } from "@/lib/utils"
-import { useCategoryList } from "@/modules/category/category.query"
-import { useChainList } from "@/modules/chain/chain.query"
-import { useCreateProject } from "@/modules/project/project.query"
-import { formCreateProjectSchema } from "@/modules/project/project.schema"
-import { useSocialList } from "@/modules/social/chain.query"
-import { TFormProject, TFormProjectAllocation, TFormProjectPresale } from "@/types/project"
-import { zodResolver } from "@hookform/resolvers/zod"
-import { useRouter } from "next/navigation"
-import { Fragment, useRef, useState } from "react"
-import { useFieldArray, useForm } from "react-hook-form"
-import { toast } from "sonner"
-import { defaultValues } from "./default-value"
-import { useProjectTypeList } from "@/modules/project-types/project-types.query"
->>>>>>> 7137de0a
 
 type TTokenUnit = {
   value: string;
@@ -65,7 +39,6 @@
   disabled?: boolean;
 };
 export default function FormCreate() {
-<<<<<<< HEAD
   const {
     form: formNewbie,
     logoFile,
@@ -86,20 +59,6 @@
   const { data: projectTypes } = useProjectTypeList();
   const router = useRouter();
   const [loading, setLoading] = useState(false);
-=======
-  const whitelistRef = useRef<HTMLDivElement>(null)
-  const [showInputWL, setShowInputWL] = useState(false)
-  const [tokenUnits, setTokenUtits] = useState<TTokenUnit[]>([])
-  const { mutate: createProject } = useCreateProject()
-  const [logo, setLogo] = useState<File | null>(null)
-  const [banner, setBanner] = useState<File | null>(null)
-  const { data: chains } = useChainList()
-  const { data: categories } = useCategoryList()
-  const { data: socials } = useSocialList()
-  const { data: projectTypes } = useProjectTypeList()
-  const router = useRouter()
-  const [loading, setLoading] = useState(false)
->>>>>>> 7137de0a
   const form = useForm<TFormProject>({
     resolver: zodResolver(formCreateProjectSchema),
     defaultValues: defaultValues,
@@ -265,7 +224,6 @@
   }
   async function onSubmit(values: TFormProject) {
     try {
-<<<<<<< HEAD
       let arrayAddress: string[];
       if (values.whitelistAddress && values.whitelistAddress !== "") {
         arrayAddress = values.whitelistAddress
@@ -275,9 +233,6 @@
       }
 
       setLoading(true);
-=======
-      setLoading(true)
->>>>>>> 7137de0a
       let logoUrl, bannerUrl;
       const chainIds = values.chainId;
       if (logo) {
@@ -321,7 +276,6 @@
         allocations,
       };
       createProject(newValues, {
-<<<<<<< HEAD
         onSuccess: (res) => {
           if (arrayAddress && arrayAddress.length > 0) {
             updatePresaleWhitelist({
@@ -335,15 +289,6 @@
     } catch (error) {
       console.error(error);
       toast.error("Failed to save token");
-=======
-        onSuccess: () => {
-          router.push('/usr/my-project')
-        }
-      })
-    } catch (error: any) {
-      console.error(error)
-      toast.error("Failed to save token")
->>>>>>> 7137de0a
     } finally {
       setLoading(false);
     }
@@ -472,14 +417,10 @@
                 placeholder="Enter Description"
               />
             </div>
-<<<<<<< HEAD
             {/* bg-white border dark:bg-primary-foreground/50
             bg-white border dark:bg-primary-foreground/50
             bg-white border dark:bg-primary-foreground/50  */}
             <div className="bg-form-token-gradient p-4 md:p-8 rounded-2xl">
-=======
-            <div className='bg-form-token-gradient p-4 md:p-8 rounded-2xl'>
->>>>>>> 7137de0a
               <div className="space-y-3">
                 <h3 className="text-lg font-semibold">
                   Website / Social Media
@@ -572,8 +513,11 @@
                           label="Vesting (mo)"
                           placeholder="1"
                           type="number"
-                          min={'1'}
-                          disabled={field.name === "Presale" || field.name === "Deployer"}
+                          min={"1"}
+                          disabled={
+                            field.name === "Presale" ||
+                            field.name === "Deployer"
+                          }
                         />
                       </div>
                       <div className="flex-1">
@@ -583,7 +527,10 @@
                           label="Start Date"
                           placeholder="e.g. 6"
                           type="date"
-                          disabled={field.name === "Presale" || field.name === "Deployer"}
+                          disabled={
+                            field.name === "Presale" ||
+                            field.name === "Deployer"
+                          }
                         />
                       </div>
                       <Button
@@ -656,116 +603,28 @@
                                 : []
                             }
                           />
-<<<<<<< HEAD
-                          <FormInput
-                            control={form.control}
-                            name={`presales.${index}.hardcap`}
-                            label="Hard Cap"
-                            placeholder="e.g. 100000"
-                          />
-                          <FormInput
-                            control={form.control}
-                            name={`presales.${index}.price`}
-                            label="Price Per Token"
-                            placeholder="e.g. 0.01"
-                          />
-                          <FormInput
-                            control={form.control}
-                            name={`presales.${index}.maxContribution`}
-                            label="Max Contribution"
-                            type="number"
-                            placeholder="e.g. 500"
-                          />
-                        </div>
-                        <div className="grid lg:grid-cols-3 gap-3">
-                          <FormInput
-                            control={form.control}
-                            name={`presales.${index}.startDate`}
-                            label="Start Date"
-                            type="datetime-local"
-                          />
-                          <FormSelect
-                            control={form.control}
-                            name={`presales.${index}.duration`}
-                            label="Duration"
-                            placeholder="select duration"
-                            groups={
-                              presalesDurations
-                                ? [
-                                    {
-                                      label: "Duration",
-                                      options: presalesDurations ?? [],
-                                    },
-                                  ]
-                                : []
-                            }
-                          />
-                          <FormSelect
-                            control={form.control}
-                            name={`presales.${index}.claimTime`}
-                            label="Claim Available After"
-                            placeholder="select duration"
-                            groups={
-                              presalesDurations
-                                ? [
-                                    {
-                                      label: "Duration",
-                                      options: presalesDurations ?? [],
-                                    },
-                                  ]
-                                : []
-                            }
-                          />
+                          <div ref={whitelistRef}>
+                            <div className="flex items-center space-x-2 mt-10">
+                              <Switch
+                                onCheckedChange={onCheckedChange}
+                                id="enable-whitelist"
+                              />
+                              <Label htmlFor="enable-whitelist">
+                                Enable Whitelist
+                              </Label>
+                            </div>
+                          </div>
+                          {showInputWL && (
+                            <FormInput
+                              control={form.control}
+                              name={`presales.${index}.whitelistDuration`}
+                              label="Duration (Hours)"
+                              placeholder="Enter Dutaion"
+                              type="number"
+                            />
+                          )}
                         </div>
                       </div>
-                      <div ref={whitelistRef} className="mt-6">
-                        <div className="flex items-center space-x-2">
-                          <Switch
-                            onCheckedChange={onCheckedChange}
-                            id="enable-whitelist"
-                          />
-                          <Label htmlFor="enable-whitelist">
-                            Enable Whitelist
-                          </Label>
-                        </div>
-                        {showInputWL && (
-                          <div className="mt-4 pt-4 border-t space-y-3">
-                            <div className="flex items-end gap-1">
-=======
-                          <div ref={whitelistRef}>
-                            <div className="flex items-center space-x-2 mt-10">
-                              <Switch onCheckedChange={onCheckedChange} id="enable-whitelist" />
-                              <Label htmlFor="enable-whitelist">Enable Whitelist</Label>
-                            </div>
-                          </div>
-                          {
-                            showInputWL && (
->>>>>>> 7137de0a
-                              <FormInput
-                                control={form.control}
-                                name={`presales.${index}.whitelistDuration`}
-                                label="Duration (Hours)"
-                                placeholder="Enter Dutaion"
-                                type="number"
-                              />
-<<<<<<< HEAD
-                            </div>
-                            {/* <FormInput
-                                control={form.control}
-                                name={`whitelistAddress`}
-                                label="Address"
-                                isLongText
-                                rows={10}
-                              /> */}
-                          </div>
-                        )}
-=======
-                            )
-                          }
-                        </div>
->>>>>>> 7137de0a
-                      </div>
-
                     </Fragment>
                   ))}
                 </div>
