"use client";

import { FormInput } from "@/components/form-input";
import { FormSelect } from "@/components/form-select";
import { Icon } from "@/components/icon";
import { ImageDropzone } from "@/components/image-dropzone";
import { Button } from "@/components/ui/button";
import { Form } from "@/components/ui/form";
import { Label } from "@/components/ui/label";
import { Switch } from "@/components/ui/switch";
<<<<<<< HEAD
// import { presalesDurations } from "@/data/constants";
=======
>>>>>>> f734f25a
import { converToIpfs, pinata } from "@/lib/pinata";
import { toUrlAsset } from "@/lib/utils";
import { useCategoryList } from "@/modules/category/category.query";
import { useChainList } from "@/modules/chain/chain.query";
// import { useUpdatePresaleWhitelist } from "@/modules/presales/presale.query";
import { useCreateProject } from "@/modules/project/project.query";
import { formCreateProjectSchema } from "@/modules/project/project.schema";
import { useSocialList } from "@/modules/social/chain.query";
import {
  TFormProject,
  TFormProjectAllocation,
  TFormProjectPresale,
} from "@/types/project";
import { zodResolver } from "@hookform/resolvers/zod";
import { useRouter } from "next/navigation";
import { Fragment, useRef, useState } from "react";
import { useFieldArray, useForm } from "react-hook-form";
import { toast } from "sonner";
import { defaultValues } from "./default-value";
import { useEffect } from "react";
import { useProjectTypeList } from "@/modules/project-types/project-types.query";
import { useFormCreateProject } from "@/store/useFormCreateProject";

type TTokenUnit = {
  value: string;
  label: string;
  disabled?: boolean;
};
export default function FormCreate() {
  const {
    form: formNewbie,
    logoFile,
    bannerFile,
    logoPreview,
    bannerPreview,
    reset: resetFormCreateProject,
  } = useFormCreateProject();
  // const { mutate: updatePresaleWhitelist } = useUpdatePresaleWhitelist();
  const whitelistRef = useRef<HTMLDivElement>(null);
  const [showInputWL, setShowInputWL] = useState(false);
  const [tokenUnits, setTokenUnits] = useState<TTokenUnit[]>([]);
  const { mutate: createProject } = useCreateProject();
  const [logo, setLogo] = useState<File | null>(logoFile ?? null);
  const [banner, setBanner] = useState<File | null>(bannerFile ?? null);
  const { data: chains } = useChainList();
  const { data: categories } = useCategoryList();
  const { data: socials } = useSocialList();
  const { data: projectTypes } = useProjectTypeList();
  const router = useRouter();
  const [loading, setLoading] = useState(false);
  const form = useForm<TFormProject>({
    resolver: zodResolver(formCreateProjectSchema),
    defaultValues: defaultValues,
  });

  useEffect(() => {
    try {
      if (!formNewbie || Object.keys(formNewbie || {}).length === 0) return;

      // const normalizeDate = (v: any) => (v instanceof Date ? v : new Date(v));
      const safeNumber = (v: any, def = 0) =>
        v === undefined || v === null || v === "" ? def : Number(v);

      const normalized = {
        ...defaultValues,
        ...formNewbie,
        // scalars
        decimals:
          formNewbie.decimals !== undefined
            ? formNewbie.decimals
            : defaultValues.decimals,
        totalSupply:
          formNewbie.totalSupply !== undefined
            ? formNewbie.totalSupply
            : defaultValues.totalSupply,
        // arrays
        allocations: (formNewbie.allocations &&
        formNewbie.allocations.length > 0
          ? formNewbie.allocations
          : defaultValues.allocations
        ).map((a: any) => ({
          ...a,
          supply: safeNumber(a?.supply, 0),
          vesting: safeNumber(a?.vesting, 0),
          startDate: a?.startDate || new Date().toISOString(),
        })),
        presales: (formNewbie.presales && formNewbie.presales.length > 0
          ? formNewbie.presales
          : defaultValues.presales
        ).map((p: any, idx: number) =>
          idx === 0
            ? {
                ...p,
                whitelistDuration: safeNumber(p?.whitelistDuration, 0),
              }
            : p
        ),
        socials:
          formNewbie.socials && formNewbie.socials.length > 0
            ? formNewbie.socials
            : defaultValues.socials,
      } as unknown as TFormProject;

      form.reset(normalized);

      if (normalized.chainId) {
        onChangeValue(String((normalized as any).chainId));
      }

      const wl = (normalized.presales as any)?.[0]?.whitelistDuration;
      setShowInputWL(!!wl && Number(wl) > 0);
    } catch {}
    // onChangeValue is stable from props; suppress exhaustive-deps for it intentionally
    // eslint-disable-next-line react-hooks/exhaustive-deps
  }, [formNewbie, form]);

  useEffect(() => {
    try {
      const v =
        typeof window !== "undefined"
          ? localStorage.getItem("createProjectDraft")
          : null;
      if (v) {
        const parsed = JSON.parse(v);
        form.reset(parsed);
        localStorage.removeItem("createProjectDraft");
      }
    } catch {}
  }, [form]);

  const { fields, append, remove } = useFieldArray<TFormProjectAllocation>({
    control: form.control,
    name: "allocations",
  });

  const {
    fields: socialFields,
    append: appendSocial,
    remove: removeSocial,
  } = useFieldArray({
    control: form.control,
    name: "socials",
  });

  const { fields: presalesFields } = useFieldArray({
    control: form.control,
    name: "presales",
  });
  const allocations = form.watch("allocations");
  const totalPercent = allocations.reduce(
    (sum: number, a: TFormProjectAllocation) => sum + Number(a.supply || 0),
    0
  );
  async function uploadLogo() {
    const urlRequest = await fetch("/api/upload");
    const urlResponse = await urlRequest.json();
    if (!logo) {
      alert("Upload image please!");
      return;
    }
    const upload = await pinata.upload.public.file(logo).url(urlResponse.url);
    const url = converToIpfs(upload.cid);
    return url;
  }
  async function uploadBanner() {
    const urlRequest = await fetch("/api/upload");
    const urlResponse = await urlRequest.json();
    if (!banner) {
      alert("Upload image please!");
      return;
    }
    const upload = await pinata.upload.public.file(banner).url(urlResponse.url);
    const url = converToIpfs(upload.cid);
    return url;
  }

  function onChangeValue(chainId: string) {
    const c = chains?.find((i) => i.value === chainId);
    setTokenUnits([
      {
        label: `${c?.ticker}`,
        value: `${c?.ticker}`,
      },
      {
        label: `USDC`,
        value: `USDC`,
        disabled: true,
      },
      {
        label: `USDT`,
        value: `USDT`,
        disabled: true,
      },
    ]);
  }

  function onCheckedChange(state: boolean) {
    setShowInputWL(state);
    if (state) {
      setTimeout(() => {
        whitelistRef.current?.scrollIntoView({
          behavior: "smooth",
          block: "end",
        });
      }, 100);
    }
  }
  async function onSubmit(values: TFormProject) {
    try {
      // let arrayAddress: string[];
      // if (values.whitelistAddress && values.whitelistAddress !== "") {
      //   arrayAddress = values.whitelistAddress
      //     .split(",")
      //     .map((addr: string) => addr.trim())
      //     .filter((addr: string) => addr !== "");
      // }

      setLoading(true);
      let logoUrl, bannerUrl;
      const chainIds = values.chainId;
      if (logo) {
        logoUrl = await uploadLogo();
      }
      if (banner) {
        bannerUrl = await uploadBanner();
      }
      const presales = values.presales.map((item: TFormProjectPresale) => {
        return {
          ...item,
          duration: Number(item.duration),
          hardcap: String(item.hardcap),
          price: String(item.price),
          maxContribution: String(item.maxContribution),
          whitelistDuration: item.whitelistDuration || 0,
          sweepDuration: item.sweepDuration || 0,
          chainId: chainIds,
        };
      });
      const allocations = values.allocations.map(
        (item: TFormProjectAllocation) => {
          return {
            ...item,
            isPresale: item.name.toLowerCase() === "presale",
          };
        }
      );
      const newValues = {
        ...values,
        whitelistAddress: undefined,
        whitelistDuration: undefined,
        sweepDuration: undefined,
        totalSupply: String(values.totalSupply),
        slug: Date.now().toString(),
        logo: logoUrl,
        banner: bannerUrl,
        chainIds: [chainIds],
        chainId: undefined,
        presales: presales[0],
        allocations,
      };
      createProject(newValues, {
<<<<<<< HEAD
        onSuccess: () => {
          // if (arrayAddress && arrayAddress.length > 0) {
          //   updatePresaleWhitelist({
          //     presaleId: res.presales.id,
          //     walletAddress: arrayAddress,
          //   });
          // }
=======
        onSuccess: (res) => {
          if (arrayAddress && arrayAddress.length > 0) {
            updatePresaleWhitelist({
              presaleId: res.presales[0].id,
              walletAddress: arrayAddress,
            });
          }
          // clear local draft store after successful submission
          resetFormCreateProject();

>>>>>>> f734f25a
          router.push("/usr/my-project");
        },
      });
    } catch (error) {
      console.error(error);
      toast.error("Failed to save token");
    } finally {
      setLoading(false);
    }
  }
  return (
    <div>
      <div className="max-w-5xl mx-auto py-12 px-3">
        <Form {...form}>
          <form onSubmit={form.handleSubmit(onSubmit)} className="space-y-4">
            <div className="bg-form-token-gradient p-4 md:p-8 rounded-2xl">
              <div className="mb-4">
                <h2>Complete Your Project</h2>
              </div>
              <div className="mb-6">
                <ImageDropzone
                  className="aspect-[12/4] bg-white dark:bg-slate-900"
                  externalPreview={bannerPreview ?? undefined}
                  onChange={(file) => setBanner(file)}
                />
              </div>
              <div className="flex flex-col md:flex-row gap-4">
                <div className="w-44 h-44 shrink-0 mx-auto md:mx-0">
                  <ImageDropzone
                    className="aspect-square bg-white dark:bg-slate-900"
                    externalPreview={logoPreview ?? undefined}
                    onChange={(file) => setLogo(file)}
                  />
                </div>
                <div className="flex-1 space-y-4">
                  <FormInput
                    control={form.control}
                    name="name"
                    label="Name"
                    placeholder="Enter name"
                  />
                  <div className="grid md:grid-cols-2 gap-4">
                    <FormInput
                      control={form.control}
                      name="ticker"
                      label="Ticker"
                      placeholder="Enter ticker"
                    />
                    <FormInput
                      control={form.control}
                      name="decimals"
                      label="Decimal"
                      placeholder="Decimal"
                      type="number"
                    />
                  </div>
                </div>
              </div>

              <div className="grid lg:grid-cols-2 gap-3 my-6">
                {chains && chains.length > 0 && form.getValues().chainId ? (
                  <FormSelect
                    control={form.control}
                    name="chainId"
                    label="Select Chain"
                    placeholder="select chain"
                    onChangeValue={(val) => onChangeValue(val)}
                    groups={[
                      {
                        label: "Network",
                        options: chains.map((i) => {
                          return {
                            ...i,
                            iconUrl: i.logo && toUrlAsset(i.logo),
                          };
                        }),
                      },
                    ]}
                  />
                ) : (
                  <div className="p-4 text-center text-gray-500">
                    Loading chains...
                  </div>
                )}
                {categories &&
                categories.length > 0 &&
                form.getValues().categoryId ? (
                  <FormSelect
                    control={form.control}
                    name="categoryId"
                    label="Select Category"
                    placeholder="select category"
                    groups={[
                      {
                        label: "Category",
                        options: categories.map((i) => {
                          return {
                            ...i,
                            iconName: i.icon,
                          };
                        }),
                      },
                    ]}
                  />
                ) : (
                  <div className="p-4 text-center text-gray-500">
                    Loading categories...
                  </div>
                )}
                {projectTypes &&
                projectTypes.length > 0 &&
                form.getValues().projectTypeId ? (
                  <FormSelect
                    control={form.control}
                    name="projectTypeId"
                    label="Select Type"
                    placeholder="select type"
                    groups={[
                      {
                        label: "Project Type",
                        options: projectTypes.map((i) => {
                          return {
                            ...i,
                            iconName: i.icon,
                          };
                        }),
                      },
                    ]}
                  />
                ) : (
                  <div className="p-4 text-center text-gray-500">
                    Loading project types...
                  </div>
                )}
                <FormInput
                  control={form.control}
                  name="totalSupply"
                  label="Total Supply"
                  placeholder="Enter Supply"
                  type="number"
                />
              </div>
              <FormInput
                control={form.control}
                name="detail"
                isLongText
                label="Description"
                placeholder="Enter Description"
              />
            </div>
            <div className="bg-form-token-gradient p-4 md:p-8 rounded-2xl">
              <div className="space-y-3">
                <h3 className="text-lg font-semibold">
                  Website / Social Media
                </h3>
                {socialFields.map((field, index) => (
                  <div key={field.id} className="flex items-end gap-2">
                    <FormSelect
                      className="w-56 shrink-0"
                      control={form.control}
                      name={`socials.${index}.socialId`}
                      label="Platform"
                      groups={[
                        {
                          label: "Social",
                          options: socials
                            ? socials.map((i) => {
                                return {
                                  ...i,
                                  iconName: i.icon,
                                };
                              })
                            : [],
                        },
                      ]}
                      placeholder="Select platform"
                    />
                    <div className="flex-1">
                      <FormInput
                        control={form.control}
                        name={`socials.${index}.url`}
                        label="URL"
                        placeholder={`https://...`}
                      />
                    </div>
                    <Button
                      type="button"
                      variant="destructive"
                      size="icon"
                      onClick={() => removeSocial(index)}
                    >
                      <Icon name="tabler:trash" />
                    </Button>
                  </div>
                ))}
                <div className="flex justify-end pt-2">
                  <Button
                    type="button"
                    onClick={() => appendSocial({ name: "", url: "" })}
                    variant="secondary"
                  >
                    + Add Social
                  </Button>
                </div>
              </div>
            </div>
            <div className="bg-form-token-gradient p-4 md:p-8 rounded-2xl">
              <div className="space-y-3">
                <h3 className="text-lg font-semibold">Allocations</h3>
                <div>
                  {fields.map((field, index) => (
                    <div
                      key={field.id}
                      className="flex flex-col md:flex-row gap-2 md:items-end space-y-2"
                    >
                      <div className="flex-1">
                        <FormInput
                          control={form.control}
                          name={`allocations.${index}.name`}
                          label={"Allocations"}
                          placeholder="e.g. Team"
                          disabled={
                            field.name === "Presale" ||
                            field.name === "Deployer"
                          }
                        />
                      </div>
                      <div className="flex-1">
                        <FormInput
                          control={form.control}
                          name={`allocations.${index}.supply`}
                          label="Supply (%)"
                          placeholder="e.g. 1000"
                          type="number"
                        />
                      </div>
                      <div className="flex-1">
                        <FormInput
                          control={form.control}
                          name={`allocations.${index}.vesting`}
                          label="Vesting (mo)"
                          placeholder="1"
                          type="number"
                          min={"1"}
                          disabled={
                            field.name === "Presale" ||
                            field.name === "Deployer"
                          }
                        />
                      </div>
                      <div className="flex-1">
                        <FormInput
                          control={form.control}
                          name={`allocations.${index}.startDate`}
                          label="Start Date"
                          placeholder="e.g. 6"
                          type="date"
                          disabled={
                            field.name === "Presale" ||
                            field.name === "Deployer"
                          }
                        />
                      </div>
                      <Button
                        disabled={field.name === "Deployer"}
                        className="ms-auto"
                        size={"icon"}
                        type="button"
                        variant="destructive"
                        onClick={() => remove(index)}
                      >
                        <Icon name="tabler:trash" />
                      </Button>
                    </div>
                  ))}
                </div>
                <div className="flex justify-between">
                  <p
                    className={`text-xs font-semibold ${
                      totalPercent !== 100 ? "text-red-500" : "text-green-600"
                    }`}
                  >
                    Total Allocation: {totalPercent}%
                  </p>
                  {totalPercent !== 100 && (
                    <p className="text-xs font-semibold">
                      Total Allocation Must be 100%
                    </p>
                  )}
                </div>
              </div>
              <div className="flex justify-end mt-2">
                <Button
                  variant="secondary"
                  disabled={totalPercent >= 100}
                  type="button"
                  onClick={() =>
                    append({
                      allocation: "",
                      supply: 0,
                      start_date: "",
                      vesting: 0,
                    })
                  }
                >
                  + Allocation
                </Button>
              </div>
            </div>
            <div className="bg-form-token-gradient p-4 md:p-8 rounded-2xl">
              <div className="space-y-3">
                <h3 className="text-lg font-semibold">Presales</h3>
                <div>
                  {presalesFields.map((field, index) => (
                    <Fragment key={field.id}>
                      <div className="grid gap-6">
                        <div className="grid lg:grid-cols-3 gap-3">
                          <FormSelect
                            control={form.control}
                            name={`presales.${index}.unit`}
                            label="Unit"
                            placeholder="e.g.USDT"
                            groups={
                              tokenUnits
                                ? [
                                    {
                                      label: "Unit",
                                      options: tokenUnits ?? [],
                                    },
                                  ]
                                : []
                            }
                          />
                          <div ref={whitelistRef}>
                            <div className="flex items-center space-x-2 mt-10">
                              <Switch
                                onCheckedChange={onCheckedChange}
                                id="enable-whitelist"
                                checked={
                                  form.getValues().presales[index]
                                    .whitelistDuration > 0
                                }
                              />
                              <Label htmlFor="enable-whitelist">
                                Enable Whitelist
                              </Label>
                            </div>
                          </div>
                          {showInputWL && (
                            <FormInput
                              control={form.control}
                              name={`presales.${index}.whitelistDuration`}
                              label="Duration (Hours)"
                              placeholder="Enter Dutaion"
                              type="number"
                            />
                          )}
                        </div>
                      </div>
                    </Fragment>
                  ))}
                </div>
              </div>
            </div>
            <div className="flex items-center gap-2 justify-end sticky bottom-0 py-3 z-20 backdrop-blur">
              <Button
                onClick={() => router.back()}
                variant={"outline"}
                size={"lg"}
                type="button"
              >
                Cancel
              </Button>
              <Button
                disabled={totalPercent !== 100 || loading}
                size={"lg"}
                type="submit"
              >
                {loading && (
                  <Icon
                    name="mingcute:loading-3-fill"
                    className="animate-spin"
                  />
                )}
                Submit
              </Button>
            </div>
          </form>
        </Form>
      </div>
    </div>
  );
}<|MERGE_RESOLUTION|>--- conflicted
+++ resolved
@@ -8,10 +8,7 @@
 import { Form } from "@/components/ui/form";
 import { Label } from "@/components/ui/label";
 import { Switch } from "@/components/ui/switch";
-<<<<<<< HEAD
 // import { presalesDurations } from "@/data/constants";
-=======
->>>>>>> f734f25a
 import { converToIpfs, pinata } from "@/lib/pinata";
 import { toUrlAsset } from "@/lib/utils";
 import { useCategoryList } from "@/modules/category/category.query";
@@ -273,26 +270,16 @@
         allocations,
       };
       createProject(newValues, {
-<<<<<<< HEAD
         onSuccess: () => {
           // if (arrayAddress && arrayAddress.length > 0) {
           //   updatePresaleWhitelist({
-          //     presaleId: res.presales.id,
+          //     presaleId: res.presales[0].id,
           //     walletAddress: arrayAddress,
           //   });
           // }
-=======
-        onSuccess: (res) => {
-          if (arrayAddress && arrayAddress.length > 0) {
-            updatePresaleWhitelist({
-              presaleId: res.presales[0].id,
-              walletAddress: arrayAddress,
-            });
-          }
           // clear local draft store after successful submission
           resetFormCreateProject();
 
->>>>>>> f734f25a
           router.push("/usr/my-project");
         },
       });
