--- conflicted
+++ resolved
@@ -18,7 +18,6 @@
 import { formCreateProjectSchema } from "@/modules/project/project.schema";
 import { useSocialList } from "@/modules/social/chain.query";
 // import { useUserVerified } from "@/modules/user-verified/user-verified.query"
-<<<<<<< HEAD
 import {
   TFormProject,
   TFormProjectAllocation,
@@ -30,16 +29,7 @@
 import { useFieldArray, useForm } from "react-hook-form";
 import { toast } from "sonner";
 import { defaultValues } from "./default-value";
-=======
-import { TFormProject, TFormProjectAllocation, TFormProjectPresale } from "@/types/project"
-import { zodResolver } from "@hookform/resolvers/zod"
-import { useRouter } from "next/navigation"
-import { Fragment, useRef, useState } from "react"
-import { useFieldArray, useForm } from "react-hook-form"
-import { toast } from "sonner"
-import { defaultValues } from "./default-value"
-import { useProjectTypeList } from "@/modules/project-types/project-types.query"
->>>>>>> 47583567
+import { useProjectTypeList } from "@/modules/project-types/project-types.query";
 
 type TTokenUnit = {
   value: string;
@@ -49,7 +39,6 @@
 export default function FormCreate() {
   const { mutate: updatePresaleWhitelist } = useUpdatePresaleWhitelist();
   // const { data: verifiedAddress } = useUserVerified()
-<<<<<<< HEAD
   const whitelistRef = useRef<HTMLDivElement>(null);
   const [showInputWL, setShowInputWL] = useState(false);
   const [tokenUnits, setTokenUtits] = useState<TTokenUnit[]>([]);
@@ -59,32 +48,14 @@
   const { data: chains } = useChainList();
   const { data: categories } = useCategoryList();
   const { data: socials } = useSocialList();
+  const { data: projectTypes } = useProjectTypeList();
   const router = useRouter();
   const [loading, setLoading] = useState(false);
   const form = useForm<TFormProject>({
     resolver: zodResolver(formCreateProjectSchema),
     defaultValues: defaultValues,
   });
-  const { fields, append, remove } = useFieldArray({
-=======
-  const whitelistRef = useRef<HTMLDivElement>(null)
-  const [showInputWL, setShowInputWL] = useState(false)
-  const [tokenUnits, setTokenUtits] = useState<TTokenUnit[]>([])
-  const { mutate: createProject } = useCreateProject()
-  const [logo, setLogo] = useState<File | null>(null)
-  const [banner, setBanner] = useState<File | null>(null)
-  const { data: chains } = useChainList()
-  const { data: categories } = useCategoryList()
-  const { data: socials } = useSocialList()
-  const { data: projectTypes } = useProjectTypeList()
-  const router = useRouter()
-  const [loading, setLoading] = useState(false)
-  const form = useForm<TFormProject>({
-    resolver: zodResolver(formCreateProjectSchema),
-    defaultValues: defaultValues
-  })
   const { fields, append, remove } = useFieldArray<TFormProjectAllocation>({
->>>>>>> 47583567
     control: form.control,
     name: "allocations",
   });
@@ -286,8 +257,7 @@
                 </div>
               </div>
 
-<<<<<<< HEAD
-              <div className="grid lg:grid-cols-3 gap-3">
+              <div className="grid lg:grid-cols-2 gap-3 my-6">
                 {chains && (
                   <FormSelect
                     control={form.control}
@@ -327,72 +297,25 @@
                     ]}
                   />
                 )}
-=======
-              <div className="grid lg:grid-cols-2 gap-3 my-6">
-                {
-                  chains && (
-                    <FormSelect
-                      control={form.control}
-                      name="chainId"
-                      label="Select Chain"
-                      placeholder="select chain"
-                      onChangeValue={(val) => onChangeValue(val)}
-                      groups={[
-                        {
-                          label: "Network",
-                          options: chains.map(i => {
-                            return {
-                              ...i,
-                              iconUrl: i.logo && toUrlAsset(i.logo)
-                            }
-                          })
-                        }
-                      ]}
-                    />
-
-                  )
-                }
-                {
-                  categories && (
-                    <FormSelect
-                      control={form.control}
-                      name="categoryId"
-                      label="Select Category"
-                      placeholder="select category"
-                      groups={[{
-                        label: 'Category',
-                        options: categories.map(i => {
+                {projectTypes && (
+                  <FormSelect
+                    control={form.control}
+                    name="projectTypeId"
+                    label="Select Type"
+                    placeholder="select type"
+                    groups={[
+                      {
+                        label: "Project Type",
+                        options: projectTypes.map((i) => {
                           return {
                             ...i,
-                            iconName: i.icon
-                          }
-                        })
-                      }]}
-                    />
-
-                  )
-                }
-                {
-                  projectTypes && (
-                    <FormSelect
-                      control={form.control}
-                      name="projectTypeId"
-                      label="Select Type"
-                      placeholder="select type"
-                      groups={[{
-                        label: 'Project Type',
-                        options: projectTypes.map(i => {
-                          return {
-                            ...i,
-                            iconName: i.icon
-                          }
-                        })
-                      }]}
-                    />
-
-                  )
-                }
->>>>>>> 47583567
+                            iconName: i.icon,
+                          };
+                        }),
+                      },
+                    ]}
+                  />
+                )}
                 <FormInput
                   control={form.control}
                   name="totalSupply"
@@ -522,23 +445,16 @@
                         />
                       </div>
                       <Button
-<<<<<<< HEAD
-                        disabled={index < 1}
+                        disabled={
+                          field.name === "Presale" || field.name === "Airdrop"
+                        }
                         className="ms-auto"
-=======
-                        disabled={field.name === "Presale" || field.name === "Airdrop"}
-                        className='ms-auto'
->>>>>>> 47583567
                         size={"icon"}
                         type="button"
                         variant="destructive"
                         onClick={() => remove(index)}
                       >
-<<<<<<< HEAD
                         <Icon name="tabler:trash" />
-=======
-                        <Icon name='tabler:trash' />
->>>>>>> 47583567
                       </Button>
                     </div>
                   ))}
