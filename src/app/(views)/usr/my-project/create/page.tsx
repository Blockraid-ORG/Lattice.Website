--- conflicted
+++ resolved
@@ -1,10 +1,6 @@
 "use client";
 
-<<<<<<< HEAD
-import React, { useState } from "react";
-=======
 import React, { useEffect, useState } from "react";
->>>>>>> 3135e216
 import { Button } from "@/components/ui/button";
 import {
   Dialog,
@@ -14,12 +10,6 @@
 } from "@/components/ui/dialog";
 import FormCreate from "./form-create";
 import FormCreateNewbie from "./form-create-newbie";
-<<<<<<< HEAD
-
-export default function CreateProjectPage() {
-  const [open, setOpen] = useState(true);
-  const [formType, setFormType] = useState<"newbie" | "advanced" | null>(null);
-=======
 import { useFormCreateProject } from "@/store/useFormCreateProject";
 
 export default function CreateProjectPage() {
@@ -45,7 +35,6 @@
       }
     } catch {}
   }, [setFormType]);
->>>>>>> 3135e216
 
   return (
     <>
@@ -57,14 +46,7 @@
       <Dialog open={open} onOpenChange={setOpen}>
         <DialogContent hideClose>
           <DialogHeader>
-<<<<<<< HEAD
-            <DialogTitle>
-              Choose how you want to start: I&apos;m Web3 Native or I&apos;m
-              Web3 Newbie
-            </DialogTitle>
-=======
             <DialogTitle>How do you identify yourself?</DialogTitle>
->>>>>>> 3135e216
           </DialogHeader>
           <div className="grid grid-cols-1 sm:grid-cols-2 gap-3">
             <Button
@@ -72,11 +54,6 @@
               onClick={() => {
                 setFormType("newbie");
                 setOpen(false);
-<<<<<<< HEAD
-              }}
-            >
-              I&apos;m Web3 Newbie
-=======
                 if (dontShowAgain) {
                   try {
                     localStorage.setItem("createModeDialogHidden", "true");
@@ -86,19 +63,11 @@
               }}
             >
               Web3 Beginner
->>>>>>> 3135e216
             </Button>
             <Button
               onClick={() => {
                 setFormType("advanced");
                 setOpen(false);
-<<<<<<< HEAD
-              }}
-            >
-              I&apos;m Web3 Native
-            </Button>
-          </div>
-=======
                 if (dontShowAgain) {
                   try {
                     localStorage.setItem("createModeDialogHidden", "true");
@@ -124,7 +93,6 @@
               Don&apos;t show this again
             </label>
           </div>
->>>>>>> 3135e216
         </DialogContent>
       </Dialog>
     </>
