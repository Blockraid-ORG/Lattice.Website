"use client";

import { FormInput } from "@/components/form-input";
import { FormSelect } from "@/components/form-select";
import { Icon } from "@/components/icon";
import { ImageDropzone } from "@/components/image-dropzone";
import { Button } from "@/components/ui/button";
import { Form } from "@/components/ui/form";
import { presalesDurations, vestingCounts } from "@/data/constants";
import { converToIpfs, pinata } from "@/lib/pinata";
import { toUrlAsset } from "@/lib/utils";
import { useCategoryList } from "@/modules/category/category.query";
import { useChainList } from "@/modules/chain/chain.query";
import { useCreateProject } from "@/modules/project/project.query";
import { formCreateProjectSchema } from "@/modules/project/project.schema";
import { useSocialList } from "@/modules/social/chain.query";
import {
  TFormProject,
  TFormProjectAllocation,
  TFormProjectPresale,
} from "@/types/project";
import { zodResolver } from "@hookform/resolvers/zod";
import { useRouter } from "next/navigation";
import { useState } from "react";
import { useFieldArray, useForm } from "react-hook-form";
import { toast } from "sonner";
import { defaultValues } from "./default-value";
type TTokenUnit = {
  value: string;
  label: string;
};
export default function FormCreate() {
  const [tokenUnits, setTokenUtits] = useState<TTokenUnit[]>([]);
  const { mutate: createProject } = useCreateProject();
  const [logo, setLogo] = useState<File | null>(null);
  const [banner, setBanner] = useState<File | null>(null);
  const { data: chains } = useChainList();
  const { data: categories } = useCategoryList();
  const { data: socials } = useSocialList();
  const router = useRouter();
  const [loading, setLoading] = useState(false);
  const form = useForm<TFormProject>({
    resolver: zodResolver(formCreateProjectSchema),
    defaultValues: defaultValues,
  });
  const { fields, append, remove } = useFieldArray({
    control: form.control,
    name: "allocations",
  });

  const {
    fields: socialFields,
    append: appendSocial,
    remove: removeSocial,
  } = useFieldArray({
    control: form.control,
    name: "socials",
  });
  const { fields: presalesFields } = useFieldArray({
    control: form.control,
    name: "presales",
  });
  const allocations = form.watch("allocations");
  const totalPercent = allocations.reduce(
    (sum: number, a: TFormProjectAllocation) => sum + Number(a.supply || 0),
    0
  );
  async function uploadLogo() {
    const urlRequest = await fetch("/api/upload");
    const urlResponse = await urlRequest.json();
    if (!logo) {
      alert("Upload image please!");
      return;
    }
    const upload = await pinata.upload.public.file(logo).url(urlResponse.url);
    const url = converToIpfs(upload.cid);
    return url;
  }
  async function uploadBanner() {
    const urlRequest = await fetch("/api/upload");
    const urlResponse = await urlRequest.json();
    if (!banner) {
      alert("Upload image please!");
      return;
    }
    const upload = await pinata.upload.public.file(banner).url(urlResponse.url);
    const url = converToIpfs(upload.cid);
    return url;
  }
  async function onSubmit(values: TFormProject) {
    setLoading(true);
    try {
      let logoUrl, bannerUrl;
      const chainIds = values.chainId;
      if (logo) {
        logoUrl = await uploadLogo();
      }
      if (banner) {
        bannerUrl = await uploadBanner();
      }
      const presales = values.presales.map((item: TFormProjectPresale) => {
        return {
          ...item,
          duration: Number(item.duration),
          hardcap: String(item.hardcap),
          price: String(item.price),
          maxContribution: String(item.maxContribution),
          chainId: chainIds,
        };
      });
      const allocations = values.allocations.map(
        (item: TFormProjectAllocation) => {
          return {
            ...item,
            isPresale: item.name.toLowerCase() === "presale",
          };
        }
      );
      const newValues = {
        ...values,
        totalSupply: String(values.totalSupply),
        slug: Date.now().toString(),
        logo: logoUrl,
        banner: bannerUrl,
        chainIds: [chainIds],
        chainId: undefined,
        presales: presales[0],
        allocations,
      };
      createProject(newValues, {
        onSuccess: () => {
          router.push("/usr/my-project");
        },
      });
    } catch (error: any) {
<<<<<<< HEAD
      error;
=======
      console.error(error);
>>>>>>> fd8f9943
      toast.error("Failed to save token");
    } finally {
      setLoading(false);
    }
  }

  function onChangeValue(chainId: string) {
    const c = chains?.find((i) => i.value === chainId);
    setTokenUtits([
      {
        label: `${c?.ticker}`,
        value: `${c?.ticker}`,
      },
      {
        label: `USDC`,
        value: `USDC`,
      },
      {
        label: `USDT`,
        value: `USDT`,
      },
    ]);
  }
  return (
    <div>
      <div className="max-w-4xl mx-auto py-12 px-3">
        <Form {...form}>
          <form onSubmit={form.handleSubmit(onSubmit)} className="space-y-4">
            <div>
              <div className="text-sm mb-1">Banner</div>
              <ImageDropzone
                className="aspect-[12/4]"
                onChange={(file) => setBanner(file)}
              />
            </div>
            <div className="flex flex-col md:flex-row gap-4">
              <div className="w-44 h-44 shrink-0 mx-auto md:mx-0">
                <ImageDropzone
                  className="aspect-square"
                  onChange={(file) => setLogo(file)}
                />
              </div>
              <div className="flex-1 space-y-4">
                <FormInput
                  control={form.control}
                  name="name"
                  label="Name"
                  placeholder="Enter name"
                />
                <div className="grid md:grid-cols-2 gap-4">
                  <FormInput
                    control={form.control}
                    name="ticker"
                    label="Ticker"
                    placeholder="Enter ticker"
                  />
                  <FormInput
                    control={form.control}
                    name="decimals"
                    label="Decimal"
                    placeholder="Decimal"
                    type="number"
                  />
                </div>
              </div>
            </div>

            {chains && (
              <FormSelect
                control={form.control}
                name="chainId"
                label="Select Chain"
                placeholder="select chain"
                onChangeValue={(val) => onChangeValue(val)}
                groups={[
                  {
                    label: "Network",
                    options: chains.map((i) => {
                      return {
                        ...i,
                        iconUrl: i.logo && toUrlAsset(i.logo),
                      };
                    }),
                  },
                ]}
              />
            )}
            {categories && (
              <FormSelect
                control={form.control}
                name="categoryId"
                label="Select Category"
                placeholder="select category"
                groups={[
                  {
                    label: "Category",
                    options: categories.map((i) => {
                      return {
                        ...i,
                        iconName: i.icon,
                      };
                    }),
                  },
                ]}
              />
            )}
            <FormInput
              control={form.control}
              name="totalSupply"
              label="Total Supply"
              placeholder="Enter Supply"
              formatNumber={true}
            />
            <FormInput
              control={form.control}
              name="detail"
              isLongText
              label="Description"
              placeholder="Enter Description"
            />
            <div className="bg-white border dark:bg-primary-foreground/50 p-4 rounded-lg mb-12">
              <div className="space-y-3">
                <h3 className="text-lg font-semibold">
                  Website / Social Media
                </h3>
                {socialFields.map((field, index) => (
                  <div key={field.id} className="flex items-end gap-2">
                    <FormSelect
                      className="w-56 shrink-0"
                      control={form.control}
                      name={`socials.${index}.socialId`}
                      label="Platform"
                      groups={[
                        {
                          label: "Social",
                          options: socials
                            ? socials.map((i) => {
                                return {
                                  ...i,
                                  iconName: i.icon,
                                };
                              })
                            : [],
                        },
                      ]}
                      placeholder="Select platform"
                    />
                    <div className="flex-1">
                      <FormInput
                        control={form.control}
                        name={`socials.${index}.url`}
                        label="URL"
                        placeholder={`https://...`}
                      />
                    </div>
                    <Button
                      type="button"
                      variant="destructive"
                      size="icon"
                      onClick={() => removeSocial(index)}
                    >
                      <Icon name="tabler:trash" />
                    </Button>
                  </div>
                ))}
                <div className="flex justify-end pt-2">
                  <Button
                    type="button"
                    onClick={() => appendSocial({ name: "", url: "" })}
                    variant="secondary"
                  >
                    + Add Social
                  </Button>
                </div>
              </div>
            </div>
            <div className="bg-white border dark:bg-primary-foreground/50 p-4 rounded-lg">
              <div className="space-y-3">
                <h3 className="text-lg font-semibold">Allocations</h3>
                <div>
                  {fields.map((field, index) => (
                    <div
                      key={field.id}
                      className="flex flex-col md:flex-row gap-2 md:items-end space-y-2"
                    >
                      <div className="flex-1">
                        <FormInput
                          control={form.control}
                          name={`allocations.${index}.name`}
                          label="Allocation"
                          placeholder="e.g. Team"
                        />
                      </div>
                      <div className="flex-1">
                        <FormInput
                          control={form.control}
                          name={`allocations.${index}.supply`}
                          label="Supply (%)"
                          placeholder="e.g. 1000"
                          type="number"
                        />
                      </div>
                      <div className="flex-1">
                        {/* <FormInput
                          control={form.control}
                          name={`allocations.${index}.vesting`}
                          label="Vesting (mo)"
                          placeholder="e.g. 6"
                          type="number"
                        /> */}
                        <FormSelect
                          control={form.control}
                          name={`allocations.${index}.vesting`}
                          label="Vesting (mo)"
                          placeholder="select vesting"
                          groups={
                            vestingCounts
                              ? [
                                  {
                                    label: "Vesting",
                                    options: vestingCounts ?? [],
                                  },
                                ]
                              : []
                          }
                        />
                      </div>
                      <div className="flex-1">
                        <FormInput
                          control={form.control}
                          name={`allocations.${index}.startDate`}
                          label="Start Date"
                          placeholder="e.g. 6"
                          type="date"
                        />
                      </div>
                      <Button
                        disabled={index < 1}
                        className="ms-auto"
                        size={"icon"}
                        type="button"
                        variant="destructive"
                        onClick={() => remove(index)}
                      >
                        <Icon name="tabler:trash" />
                      </Button>
                    </div>
                  ))}
                </div>
                <div className="flex justify-between">
                  <p
                    className={`text-xs font-semibold ${
                      totalPercent !== 100 ? "text-red-500" : "text-green-600"
                    }`}
                  >
                    Total Allocation: {totalPercent}%
                  </p>
                  {totalPercent !== 100 && (
                    <p className="text-xs font-semibold">
                      Total Allocation Must be 100%
                    </p>
                  )}
                </div>
              </div>
              <div className="flex justify-end mt-2">
                <Button
                  variant="secondary"
                  disabled={totalPercent >= 100}
                  type="button"
                  onClick={() =>
                    append({
                      allocation: "",
                      supply: 0,
                      start_date: "",
                      vesting: 0,
                    })
                  }
                >
                  + Allocation
                </Button>
              </div>
            </div>
            <div className="bg-white border dark:bg-primary-foreground/50 p-4 rounded-lg">
              <div className="space-y-3">
                <h3 className="text-lg font-semibold">Presales Info</h3>
                <div>
                  {presalesFields.map((field, index) => (
                    <div key={field.id} className="grid grid-cols-3 gap-3">
                      <FormInput
                        control={form.control}
                        name={`presales.${index}.hardcap`}
                        label="Hard Cap"
                        placeholder="e.g. 100000"
                      />
                      <FormInput
                        control={form.control}
                        name={`presales.${index}.price`}
                        label="Price Per Token"
                        placeholder="e.g. 0.01"
                      />
                      <FormSelect
                        control={form.control}
                        name={`presales.${index}.unit`}
                        label="Unit"
                        placeholder="e.g.USDT"
                        groups={
                          tokenUnits
                            ? [
                                {
                                  label: "Unit",
                                  options: tokenUnits ?? [],
                                },
                              ]
                            : []
                        }
                      />
                      <FormInput
                        control={form.control}
                        name={`presales.${index}.maxContribution`}
                        label="Max Contribution"
                        type="number"
                        placeholder="e.g. 500"
                      />
                      {/* <FormInput
                        control={form.control}
                        name={`presales.${index}.duration`}
                        label="Duration" type="datetime-local"
                      /> */}
                      <FormSelect
                        control={form.control}
                        name={`presales.${index}.duration`}
                        label="Claim Available After"
                        placeholder="select duration"
                        groups={
                          presalesDurations
                            ? [
                                {
                                  label: "Duration",
                                  options: presalesDurations ?? [],
                                },
                              ]
                            : []
                        }
                      />
                    </div>
                  ))}
                </div>
              </div>
            </div>
            <div className="flex items-center gap-2 justify-end sticky bottom-0 py-3 z-20 backdrop-blur border-t">
              <Button
                onClick={() => router.back()}
                variant={"outline"}
                size={"lg"}
                type="button"
              >
                Cancel
              </Button>
              <Button
                disabled={totalPercent !== 100 || loading}
                size={"lg"}
                type="submit"
              >
                {loading && (
                  <Icon
                    name="mingcute:loading-3-fill"
                    className="animate-spin"
                  />
                )}
                Submit
              </Button>
            </div>
          </form>
        </Form>
      </div>
    </div>
  );
}<|MERGE_RESOLUTION|>--- conflicted
+++ resolved
@@ -133,11 +133,7 @@
         },
       });
     } catch (error: any) {
-<<<<<<< HEAD
-      error;
-=======
       console.error(error);
->>>>>>> fd8f9943
       toast.error("Failed to save token");
     } finally {
       setLoading(false);
