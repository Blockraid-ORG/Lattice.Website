export const detailProjectTabs = [
  {
    value: 0,
    label: "Detail",
  },
  {
    value: 1,
    label: "Token Unlocks",
  },
];

export const vestingCounts = [
<<<<<<< HEAD
  { value: "0", label: "0 Month" },
  { value: "1", label: "1 Month" },
  { value: "2", label: "2 Month" },
  { value: "4", label: "4 Month" },
  { value: "10", label: "10 Month" },
  { value: "20", label: "20 Month" },
  { value: "40", label: "40 Month" },
  { value: "50", label: "50 Month" },
  { value: "80", label: "80 Month" },
  { value: "100", label: "100 Month" },
];
=======
  { value: '0', label: '0 Month' },
  { value: '1', label: '1 Month' },
  { value: '2', label: '2 Month' },
  { value: '3', label: '3 Month' },
  { value: '4', label: '4 Month' },
  { value: '5', label: '5 Month' },
  { value: '6', label: '6 Month' },
  { value: '7', label: '7 Month' },
  { value: '8', label: '8 Month' },
  { value: '9', label: '9 Month' },
  { value: '10', label: '10 Month' },
  { value: '20', label: '20 Month' },
  { value: '40', label: '30 Month' },
  { value: '30', label: '40 Month' },
  { value: '50', label: '50 Month' },
  { value: '80', label: '80 Month' },
  { value: '100', label: '100 Month' },
]
>>>>>>> 4cae9c8a

export const presaleDurationCount = (count: number) => {
  const x = Array.from({ length: count || 10 }, (_, i) => i + 1);
  return x.map((i) => {
    return {
      value: `${i}`,
      label: `${i} Day`,
    };
  });
};

export const presalesDurations = presaleDurationCount(100);

// Uniswap V3 Contract Addresses for supported chains
// Official Token Addresses for BSC
export const BSC_TOKENS = {
  USDC: "0x8AC76a51cc950d9822D68b83fE1Ad97B32Cd580d", // USDC BSC Official
  WBNB: "0xbb4CdB9CBd36B01bD1cBaEBF2De08d9173bc095c", // WBNB Official
  KS: "0xC327D83686f6B491B1D93755fCEe036aBd4877Dc", // KS Token (User Project)
  // Backup test tokens
  USDT: "0x55d398326f99059fF775485246999027B3197955", // USDT BSC
  CAKE: "0x0E09FaBB73Bd3Ade0a17ECC321fD13a19e81cE82", // CAKE BSC
} as const;

// Official Token Addresses for Arbitrum
export const ARBITRUM_TOKENS = {
  USDC: "0xaf88d065e77c8cC2239327C5EDb3A432268e5831", // Native USDC Arbitrum (Circle Official)
  "USDC.e": "0xff970a61a04b1ca14834a43f5de4533ebddb5cc8", // Bridged USDC from Ethereum
  WETH: "0x82aF49447D8a07e3bd95BD0d56f35241523fBab1", // WETH Arbitrum Official
  TS: "0xacef9E8342FbC6468D49c32b6ADBA3f8F8b352Ec", // TS Token (User Project - Toko Sepatu)
  TH: "0xB0CED92BEEC892dA79551A6D0823510F17f1804F", // TH Token (User Project - Toko HP) - 18 decimals, 10,000 supply
  KM: "0xAe771AC9292c84ed2A6625Ae92380DedCF9A5076", // KM Token (KOSAN AN) - 18 decimals, 10,000 supply
  // Additional Arbitrum tokens
  USDT: "0xFd086bC7CD5C481DCC9C85ebE478A1C0b69FCbb9", // USDT Arbitrum
  ARB: "0x912CE59144191C1204E64559FE8253a0e49E6548", // ARB Arbitrum
} as const;

// 🔧 Dynamic RPC Providers - Now fetched from Terravest API
// Menggantikan hardcoded URLs dengan API dinamis untuk keamanan dan fleksibilitas

import { RPCProviderService } from "@/services/rpc-provider.service";

/**
 * Get BSC RPC providers dinamis dari Terravest API
 * @returns Promise<string[]> Array of RPC URLs
 */
export const getBSCRPCProviders = async (): Promise<string[]> => {
  return await RPCProviderService.getAllRPCProviders(56);
};

/**
 * Get Arbitrum RPC providers dinamis dari Terravest API
 * @returns Promise<string[]> Array of RPC URLs
 */
export const getArbitrumRPCProviders = async (): Promise<string[]> => {
  return await RPCProviderService.getAllRPCProviders(42161);
};

/**
 * Get Ethereum RPC providers dinamis dari Terravest API
 * @returns Promise<string[]> Array of RPC URLs
 */
export const getEthereumRPCProviders = async (): Promise<string[]> => {
  return await RPCProviderService.getAllRPCProviders(1);
};

/**
 * Get Polygon RPC providers dinamis dari Terravest API
 * @returns Promise<string[]> Array of RPC URLs
 */
export const getPolygonRPCProviders = async (): Promise<string[]> => {
  return await RPCProviderService.getAllRPCProviders(137);
};

/**
 * Get Base RPC providers dinamis dari Terravest API
 * @returns Promise<string[]> Array of RPC URLs
 */
export const getBaseRPCProviders = async (): Promise<string[]> => {
  return await RPCProviderService.getAllRPCProviders(8453);
};

/**
 * Get RPC URL untuk chain ID tertentu
 * @param chainId Chain ID
 * @returns Promise<string> RPC URL
 */
export const getRPCUrl = async (chainId: number): Promise<string> => {
  return await RPCProviderService.getRPCUrl(chainId);
};

/**
 * Get working RPC URL dengan connection testing
 * @param chainId Chain ID
 * @returns Promise<string> Working RPC URL
 */
export const getWorkingRPCUrl = async (chainId: number): Promise<string> => {
  return await RPCProviderService.getWorkingRPCUrl(chainId);
};

export const UNISWAP_V3_ADDRESSES = {
  // Ethereum Mainnet
  1: {
    FACTORY: "0x1F98431c8aD98523631AE4a59f267346ea31F984",
    POSITION_MANAGER: "0xC36442b4a4522E871399CD717aBDD847Ab11FE88",
    SWAP_ROUTER: "0xE592427A0AEce92De3Edee1F18E0157C05861564", // SwapRouter02
    WETH: "0xC02aaA39b223FE8D0A0e5C4F27eAD9083C756Cc2",
  },
  // Polygon Mainnet
  137: {
    FACTORY: "0x1F98431c8aD98523631AE4a59f267346ea31F984",
    POSITION_MANAGER: "0xC36442b4a4522E871399CD717aBDD847Ab11FE88",
    SWAP_ROUTER: "0xE592427A0AEce92De3Edee1F18E0157C05861564", // SwapRouter02
    WETH: "0x7ceB23fD6bC0adD59E62ac25578270cFf1b9f619", // WETH on Polygon
  },
  // Arbitrum One
  42161: {
    FACTORY: "0x1F98431c8aD98523631AE4a59f267346ea31F984",
    POSITION_MANAGER: "0xC36442b4a4522E871399CD717aBDD847Ab11FE88",
    SWAP_ROUTER: "0xE592427A0AEce92De3Edee1F18E0157C05861564", // SwapRouter02
    WETH: "0x82aF49447D8a07e3bd95BD0d56f35241523fBab1", // WETH on Arbitrum
  },
  // Binance Smart Chain (Official Uniswap V3 Deployment)
  56: {
    FACTORY: "0xdB1d10011AD0Ff90774D0C6Bb92e5C5c8b4461F7", // Uniswap V3 Factory on BSC (Official)
    POSITION_MANAGER: "0x7b8A01B39D58278b5DE7e48c8449c9f4F5170613", // Uniswap V3 Position Manager on BSC (Official)
    SWAP_ROUTER: "0xB971eF87ede563556b2ED4b1C0b0019111Dd85d2", // Uniswap V3 SwapRouter02 on BSC (Official)
    WETH: "0xbb4CdB9CBd36B01bD1cBaEBF2De08d9173bc095c", // WBNB (Wrapped BNB)
  },
  // Avalanche C-Chain (Trader Joe, Uniswap fork style)
  43114: {
    FACTORY: "0x9Ad6C38BE94206cA50bb0d90783181662f0Cfa10",
    POSITION_MANAGER: "0xb3C8F9d02aAac0fA82D4e1Ff93cBEE04A1f44c56", // Liquidity manager
    SWAP_ROUTER: "0x5bc2b7e1afBD5F11e5E46Eb8E8C6068A02096473", // Trader Joe Router (example)
    WETH: "0xB31f66AA3C1e785363F0875A1B74E27b85FD66c7", // WAVAX
  },
  // Polygon Testnet (Mumbai)
  80001: {
    FACTORY: "0x1F98431c8aD98523631AE4a59f267346ea31F984",
    POSITION_MANAGER: "0xC36442b4a4522E871399CD717aBDD847Ab11FE88",
    SWAP_ROUTER: "0xE592427A0AEce92De3Edee1F18E0157C05861564", // SwapRouter02
    WETH: "0x9c3C9283D3e44854697Cd22D3Faa240Cfb032889", // WMATIC (native wrapped token)
  },
};<|MERGE_RESOLUTION|>--- conflicted
+++ resolved
@@ -10,38 +10,24 @@
 ];
 
 export const vestingCounts = [
-<<<<<<< HEAD
   { value: "0", label: "0 Month" },
   { value: "1", label: "1 Month" },
   { value: "2", label: "2 Month" },
+  { value: "3", label: "3 Month" },
   { value: "4", label: "4 Month" },
+  { value: "5", label: "5 Month" },
+  { value: "6", label: "6 Month" },
+  { value: "7", label: "7 Month" },
+  { value: "8", label: "8 Month" },
+  { value: "9", label: "9 Month" },
   { value: "10", label: "10 Month" },
   { value: "20", label: "20 Month" },
-  { value: "40", label: "40 Month" },
+  { value: "40", label: "30 Month" },
+  { value: "30", label: "40 Month" },
   { value: "50", label: "50 Month" },
   { value: "80", label: "80 Month" },
   { value: "100", label: "100 Month" },
 ];
-=======
-  { value: '0', label: '0 Month' },
-  { value: '1', label: '1 Month' },
-  { value: '2', label: '2 Month' },
-  { value: '3', label: '3 Month' },
-  { value: '4', label: '4 Month' },
-  { value: '5', label: '5 Month' },
-  { value: '6', label: '6 Month' },
-  { value: '7', label: '7 Month' },
-  { value: '8', label: '8 Month' },
-  { value: '9', label: '9 Month' },
-  { value: '10', label: '10 Month' },
-  { value: '20', label: '20 Month' },
-  { value: '40', label: '30 Month' },
-  { value: '30', label: '40 Month' },
-  { value: '50', label: '50 Month' },
-  { value: '80', label: '80 Month' },
-  { value: '100', label: '100 Month' },
-]
->>>>>>> 4cae9c8a
 
 export const presaleDurationCount = (count: number) => {
   const x = Array.from({ length: count || 10 }, (_, i) => i + 1);
