--- conflicted
+++ resolved
@@ -152,18 +152,11 @@
   Presales: TPresale[];
   user: TProjectOwner;
   reviewLogs: TReviewLog[];
-<<<<<<< HEAD
   isHashAirdrop?: boolean;
   additionalReward?: TAdditionalReward[] | [];
-  addressPoolPaymentLog: any[] | [];
+  PaymentHistory: any[] | [];
   ProjectPresaleWhitelistAddress: TProjectPresaleWhitelistAddressItem[] | [];
   trustScore?: number;
-=======
-  isHashAirdrop?: boolean
-  additionalReward?: TAdditionalReward[] | []
-  PaymentHistory: any[] | []
-  ProjectPresaleWhitelistAddress: TProjectPresaleWhitelistAddressItem[] | []
->>>>>>> 9329d6cb
 };
 
 export type TProjectCounter = {
