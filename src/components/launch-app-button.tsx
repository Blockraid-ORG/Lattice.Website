--- conflicted
+++ resolved
@@ -1,4 +1,3 @@
-<<<<<<< HEAD
 "use client";
 import React from "react";
 import { Button } from "./ui/button";
@@ -7,38 +6,18 @@
 import { Web3Provider } from "@ethersproject/providers";
 import { useRouter } from "next/navigation";
 import {
+  useWeb3Auth,
   useWeb3AuthConnect,
   useWeb3AuthDisconnect,
 } from "@web3auth/modal/react";
 import { useRequestNonce, useVerifySignature } from "@/modules/auth/auth.query";
 export default function LaunchAppButton() {
   const router = useRouter();
+  const { provider } = useWeb3Auth();
   const { connect, isConnected, loading: connecting } = useWeb3AuthConnect();
   const { disconnect } = useWeb3AuthDisconnect();
   const { mutate: requestNonce } = useRequestNonce();
   const { mutate: verifySignature } = useVerifySignature();
-=======
-'use client'
-import React from 'react'
-import { Button } from './ui/button'
-import Link from 'next/link'
-import { Icon } from './icon'
-import { Web3Provider } from '@ethersproject/providers'
-import { useRouter } from 'next/navigation'
-import { useWeb3Auth, useWeb3AuthConnect, useWeb3AuthDisconnect } from '@web3auth/modal/react'
-import { useRequestNonce, useVerifySignature } from '@/modules/auth/auth.query'
-export default function LaunchAppButton() {
-  const router = useRouter()
-  const { provider } = useWeb3Auth();
-  const {
-    connect,
-    isConnected,
-    loading: connecting,
-  } = useWeb3AuthConnect();
-  const { disconnect } = useWeb3AuthDisconnect()
-  const { mutate: requestNonce } = useRequestNonce()
-  const { mutate: verifySignature } = useVerifySignature()
->>>>>>> 4cae9c8a
   async function handleConnect() {
     try {
       await connect();
@@ -48,25 +27,15 @@
       const accounts = Array.isArray(result) ? (result as string[]) : [];
       const address = accounts[0];
 
-<<<<<<< HEAD
       requestNonce(
         { walletAddress: address },
         {
           onSuccess: async (data) => {
             try {
               const nonce = data.data.nonce;
-              const provider = new Web3Provider(web3Provider);
-              const signer = provider.getSigner();
+              const ethersProvider = new Web3Provider(web3Provider);
+              const signer = ethersProvider.getSigner();
               const signature = await signer.signMessage(nonce);
-=======
-      requestNonce({ walletAddress: address }, {
-        onSuccess: async (data) => {
-          try {
-            const nonce = data.data.nonce;
-            const ethersProvider = new Web3Provider(web3Provider);
-            const signer = ethersProvider.getSigner();
-            const signature = await signer.signMessage(nonce);
->>>>>>> 4cae9c8a
 
               verifySignature(
                 {
