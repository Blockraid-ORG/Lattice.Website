"use client";
import FactoryAbi from "@/lib/abis/factory.abi.json";
import PresaleAbi from "@/lib/abis/presale.abi.json";
import ERC20Abi from "@/lib/abis/erc20.abi.json";

<<<<<<< HEAD
import { useVestingStore } from "@/store/useVestingStore";
import { TProject } from "@/types/project";
=======
import { useVestingStore } from '@/store/useVestingStore';
import { TFormPredictVanity, TProject } from '@/types/project';
>>>>>>> 898dcd97
import { BrowserProvider, ethers } from "ethers";
import { useCallback } from "react";
import { toast } from "sonner";
import { useAccount, useWalletClient } from "wagmi";
import {
  useSetAllocationDeploy,
  useSetDistributedLocker,
  useSetPauseProject,
  useSetRewardContractAddress,
<<<<<<< HEAD
  useUpdateAllocation,
} from "../project/project.query";
import { useDeployProject } from "./deploy.query";
import { TMasterPayment } from "@/types/payment";
=======
  useUpdateAllocation
} from '../project/project.query';
import { useDeployProject } from './deploy.query';
import { TMasterPayment } from '@/types/payment';
import { successMessage } from '@/lib/notification';
import { TSignVanityResponse } from '@/types/auth';
import contractService from './contract.service';
>>>>>>> 898dcd97

export function useDeployToken() {
  const { data: walletClient } = useWalletClient();
  const { address } = useAccount();
  const { mutate: updateAllocation } = useUpdateAllocation();
  const { mutate: setAllocationDeploy } = useSetAllocationDeploy();
  const { mutate: setDistributedLocker } = useSetDistributedLocker();
  const { mutate: setRewardContractAddress } = useSetRewardContractAddress();
  const { mutate: setPauseProject } = useSetPauseProject();
  const { data: vestings } = useVestingStore();
  const { mutate: deployProject } = useDeployProject();

  async function predictVanityAddress(form: TFormPredictVanity) {
    const res = await contractService.PREDICT_VANITY(form);
    return res;
  }
  const deployFactoryContractBasic = useCallback(async () => {
    if (typeof window === "undefined") return;
    if (!walletClient || !address) throw new Error("Wallet not connected");
    const provider = new BrowserProvider(walletClient as any);
    const signer = await provider.getSigner(address);

    const factory = new ethers.ContractFactory(
      FactoryAbi.abi,
      FactoryAbi.bytecode,
      signer
    );

    const contract = await factory.deploy(await signer.getAddress());
    await contract.waitForDeployment();
    return contract;
  }, [address, walletClient]);

  const lockAndDistribute = useCallback(
    async (project: TProject) => {
      if (typeof window === "undefined") return;
      if (!walletClient || !address) throw new Error("Wallet not connected");
      const amounts = vestings.map((i) =>
        ethers.parseEther(i.supply.toString())
      );
<<<<<<< HEAD
      const provider = new BrowserProvider(walletClient as any);
      const signer = await provider.getSigner(address);
      if (project.factoryAddress) {
        const factory = new ethers.Contract(
          project.factoryAddress,
          FactoryAbi.abi,
          signer
        );
        const contract = await factory.lockAndDistribute(amounts);
        setDistributedLocker({
          projectId: project.id,
          lockerDistribution: {
            id: project.id,
            lockerDistributeHash: contract.hash,
          },
        });
        return amounts;
      }
    },
    [address, setDistributedLocker, vestings, walletClient]
  );

  const deployFactoryBasic = useCallback(
    async (project: TProject, addressPool: TMasterPayment) => {
      if (!addressPool) {
        toast.error("Error", {
          description: "Payment address not found!",
        });
      }
      const _platformFeeBps = addressPool.presaleFee * 100;
      const _platform = addressPool.paymentSc;
      try {
        if (typeof window === "undefined") return;
        if (!walletClient || !address) throw new Error("Wallet not connected");
        const second = 24 * 60 * 60;
        const provider = new BrowserProvider(walletClient as any);
        const signer = await provider.getSigner(address);

        const presaleFactory = new ethers.ContractFactory(
          PresaleAbi.abi,
          PresaleAbi.bytecode,
          signer
=======
      const contract = await factory.lockAndDistribute(amounts);
      setDistributedLocker({
        projectId: project.id,
        lockerDistribution: {
          id: project.id,
          lockerDistributeHash: contract.hash
        }
      })
      return amounts

    }

  }, [address, setDistributedLocker, vestings, walletClient])

  const deployFactoryBasic = useCallback(async (project: TProject, addressPool: TMasterPayment, responseSign: TSignVanityResponse) => {
    if (!addressPool) {
      toast.error('Error', {
        description: 'Payment address not found!'
      })
    }

    const _platformFeeBps = addressPool.presaleFee * 100;
    const _platform = addressPool.paymentSc;
    const _sweepDuration = project.sweepDuration ?? (60 * 60 * 24) * 30;
    const _whitelistDuration = project.whitelistDuration ? project.whitelistDuration * 60 * 60 * 24 : 0
    try {
      if (typeof window === 'undefined') return
      if (!walletClient || !address) throw new Error('Wallet not connected')
      const second = 24 * 60 * 60;
      const provider = new BrowserProvider(walletClient as any)
      const signer = await provider.getSigner(address)

      const presaleFactory = new ethers.ContractFactory(
        PresaleAbi.abi,
        PresaleAbi.bytecode,
        signer
      );

      const factoryContract = await deployFactoryContractBasic();

      if (factoryContract?.target) {

        const responsePredict = await predictVanityAddress({
          factoryAddress: factoryContract.target as string,
          address: address,
          name: project.name,
          symbol: project.ticker,
          decimals: project.decimals.toString(),
          suffix: '77',
          supply: project.totalSupply,
          rpc: project.chains[0].chain.urlRpc,
          message: responseSign.message,
          signature: responseSign.signature,
        })

        setAllocationDeploy({
          projectId: project.id,
          allocations: vestings.map(i => {
            return {
              id: i.id
            }
          })
        })
        const factory = new ethers.Contract(factoryContract.target, FactoryAbi.abi, signer);

        const presaleAllocation = project.allocations.find(i => i.isPresale)
        const lockerNames = vestings.map(i => i.name);
        const amountSupply = project.totalSupply
        const amounts = vestings.map(i =>
          ethers.parseUnits(
            (Number(amountSupply) * i.supply / 100).toString(),
            project.decimals).toString());
        const schedules = vestings.map(i => {
          if (i.vesting === 0) {
            return ["10000"];
          }
          const totalBasisPoints = 10000;
          const base = Math.floor(totalBasisPoints / i.vesting);
          const remainder = totalBasisPoints - (base * i.vesting);
          const schedule = Array(i.vesting).fill(base);
          schedule[i.vesting - 1] += remainder;
          // return schedule;
          return schedule.map(v => v.toString());
        })

        const durations = vestings.map(i => {
          if (i.vesting === 0) return "1";
          return (i.vesting * 30 * second).toString();
        });
        const startTimes = vestings.map(i => {
          if (i.vesting === 0) {
            return Math.floor(Date.now() / 1000).toString();
          }
          const originalDate = new Date(i.startDate);
          const newDate = new Date(originalDate);
          newDate.setDate(newDate.getDate());
          return Math.floor(newDate.getTime() / 1000).toString();
        })
        const tx = await factory.deployAll(
          responsePredict.initCode,
          lockerNames,
          amounts,
          startTimes,
          durations,
          schedules,
          responsePredict.salt
>>>>>>> 898dcd97
        );

        const factoryContract = await deployFactoryContractBasic();

        const result = {
          token: undefined as string | undefined,
          whitelist: undefined as string | undefined,
          airdrop: undefined as string | undefined,
          lockers: [] as string[],
        };

        let presaleAllocation;

        if (factoryContract?.target) {
          setAllocationDeploy({
            projectId: project.id,
            allocations: vestings.map((i) => {
              return {
                id: i.id,
              };
            }),
          });
          const factory = new ethers.Contract(
            factoryContract.target,
            FactoryAbi.abi,
            signer
          );
          const tokenName = project.name;
          const symbol = project.ticker;
          const initialSupply = project.totalSupply;

          presaleAllocation = project.allocations.find((i) => i.isPresale);
          const lockerNames = vestings.map((i) => i.name);
          const amountSupply = project.totalSupply;
          const amounts = vestings.map((i) =>
            ethers
              .parseUnits(
                ((Number(amountSupply) * i.supply) / 100).toString(),
                project.decimals
              )
              .toString()
          );
          const schedules = vestings.map((i) => {
            if (i.vesting === 0) {
              return ["10000"];
            }
            const totalBasisPoints = 10000;
            const base = Math.floor(totalBasisPoints / i.vesting);
            const remainder = totalBasisPoints - base * i.vesting;
            const schedule = Array(i.vesting).fill(base);
            schedule[i.vesting - 1] += remainder;
            // return schedule;
            return schedule.map((v) => v.toString());
          });
          // const durations = vestings.map(i => i.vesting * 30 * second);
          const durations = vestings.map((i) => {
            if (i.vesting === 0) return "1"; // jangan kasih 0, kasih 1 detik minimal
            // return i.vesting * 30 * second;
            return (i.vesting * 30 * second).toString();
          });
          const startTimes = vestings.map((i) => {
            if (i.vesting === 0) {
              return Math.floor(Date.now() / 1000).toString();
            }
<<<<<<< HEAD
            const originalDate = new Date(i.startDate);
            const newDate = new Date(originalDate);
            newDate.setDate(newDate.getDate() + Number(i.vesting) * 30);
            return Math.floor(newDate.getTime() / 1000).toString();
          });
          const tx = await factory.deployAll(
            tokenName,
            symbol,
            initialSupply,
            project.decimals,
            lockerNames,
            amounts,
            startTimes,
            durations,
            schedules
          );

          const receipt = await tx.wait();
          const iface = new ethers.Interface(FactoryAbi.abi);

          for (const log of receipt.logs) {
            try {
              const parsed = iface.parseLog(log);
=======
          } catch {
            console.log('Error')
          }
        }
        // Deploy Presale Factory
        const presale = await presaleFactory.deploy(
          address,
          _platform,
          _platformFeeBps,
          result.token,
          result?.whitelist,
          _whitelistDuration,
          _sweepDuration
        );
        await presale.waitForDeployment();
        // TODO: verify contract wahyuuuuuuu
        deployProject({
          projectId: project.id,
          status: 'DEPLOYED',
          note: 'Deployed by project owner',
          contractAddress: result.token as string,
          factoryAddress: factoryContract?.target as string,
          presaleAddress: presale?.target as string,
          whitelistsAddress: result?.whitelist as string
        }, {
          onSuccess: async () => {
            try {
              // toast.success(`Success Deploy Contract ${project.name}`, {
              //   description: result.token as string,
              //   position: 'top-center'
              // });
>>>>>>> 898dcd97

              if (parsed?.name === "ERC20Deployed") {
                result.token = parsed.args[0];
              }

              if (parsed?.name === "WhitelistDeployed") {
                result.whitelist = parsed.args[0];
              }

<<<<<<< HEAD
              if (parsed?.name === "LockerDeployed") {
                result.lockers.push(parsed.args[0]);
              }
              if (parsed?.name === "AirdropDeployed") {
                result.airdrop = parsed.args[0];
              }
            } catch {
              console.log("Error");
=======
              await Promise.all([
                ...updateVestingAllocations,
                updatePresale,
                setRewardContractAddressPromise
              ]);
              successMessage(
                {
                  header: 'Sucess',
                  description: `Contracts deployed successfully!`
                },
                {
                  label: 'View',
                  url: `${project.chains[0].chain.urlScanner}/address/${result.token}`
                }
              )
            } catch (err: any) {
              toast.error(err.message ?? 'Something went wrong during deployment.');
>>>>>>> 898dcd97
            }
          }

          // constructor(address _owner, address _platform = Payment address, uint256 _platformFeeBps=presale fee (10%)
          // address,whitelist_address, wl_duration,sweep, _platform, _platformFeeBps
          const presale = await presaleFactory.deploy(
            address,
            _platform,
            _platformFeeBps
          );
          await presale.waitForDeployment();
          deployProject(
            {
              projectId: project.id,
              status: "DEPLOYED",
              note: "Deployed by project owner",
              contractAddress: result.token as string,
              factoryAddress: factoryContract?.target as string,
              presaleAddress: presale?.target as string,
              whitelistsAddress: result?.whitelist as string,
            },
            {
              onSuccess: async () => {
                try {
                  toast.success(`Success Deploy Contract ${project.name}`, {
                    description: result.token as string,
                    position: "top-center",
                  });

                  // 1. Update all vesting allocations (parallel)
                  const updateVestingAllocations = result.lockers.map(
                    (lockerItem, i) =>
                      updateAllocation({
                        projectId: project.id,
                        id: vestings[i].id,
                        contractAddress: lockerItem as string,
                      })
                  );

                  // 2. Update presale allocation (if exists)
                  const updatePresale = presaleAllocation
                    ? updateAllocation({
                        projectId: project.id,
                        id: presaleAllocation.id,
                        contractAddress: presale.target as string,
                      })
                    : Promise.resolve();
                  const setRewardContractAddressPromise =
                    setRewardContractAddress({
                      projectId: project.id,
                      rewardContract: {
                        id: project.id,
                        rewardContractAddress: result.airdrop as string,
                      },
                    });

                  await Promise.all([
                    ...updateVestingAllocations,
                    updatePresale,
                    setRewardContractAddressPromise,
                  ]);
                } catch (err: any) {
                  toast.error(
                    err.message ?? "Something went wrong during deployment."
                  );
                }
              },
            }
          );
        }
      } catch (error: any) {
        console.error({ error: error.message });
        toast.error("Something went wrong during deployment.");
      }
    },
    [
      walletClient,
      address,
      deployFactoryContractBasic,
      setAllocationDeploy,
      vestings,
      deployProject,
      updateAllocation,
      setRewardContractAddress,
    ]
  );

  const setPauseAsset = useCallback(
    async (project: TProject) => {
      if (typeof window === "undefined") return;
      if (!walletClient || !address) throw new Error("Wallet not connected");
      const provider = new BrowserProvider(walletClient as any);
      const signer = await provider.getSigner(address);
      if (!project.contractAddress) {
        toast.warning("Warning", {
          description: `Asset not deployed yet`,
        });
        return;
      }
      const erc20Contract = new ethers.Contract(
        project.contractAddress,
        ERC20Abi.abi,
        signer
      );
      try {
        if (!project.paused) {
          await erc20Contract.pause();
          // tx.await()
        } else {
          await erc20Contract.unpause();
          // tx.await()
        }
        setPauseProject(project.id, {
          onSuccess: () => {
            toast.success("Success", {
              description: `Success ${
                project.paused ? "Pause" : "Unpause"
              } Asset`,
            });
          },
        });
      } catch (error: any) {
        console.error("Change Status Asset failed:", error);
      }
    },
    [address, setPauseProject, walletClient]
  );
  return {
    lockAndDistribute,
    deployFactoryBasic,
    setPauseAsset,
<<<<<<< HEAD
  };
=======
    deployFactoryContractBasic
  }
>>>>>>> 898dcd97
}<|MERGE_RESOLUTION|>--- conflicted
+++ resolved
@@ -3,13 +3,8 @@
 import PresaleAbi from "@/lib/abis/presale.abi.json";
 import ERC20Abi from "@/lib/abis/erc20.abi.json";
 
-<<<<<<< HEAD
-import { useVestingStore } from "@/store/useVestingStore";
-import { TProject } from "@/types/project";
-=======
 import { useVestingStore } from '@/store/useVestingStore';
 import { TFormPredictVanity, TProject } from '@/types/project';
->>>>>>> 898dcd97
 import { BrowserProvider, ethers } from "ethers";
 import { useCallback } from "react";
 import { toast } from "sonner";
@@ -19,12 +14,6 @@
   useSetDistributedLocker,
   useSetPauseProject,
   useSetRewardContractAddress,
-<<<<<<< HEAD
-  useUpdateAllocation,
-} from "../project/project.query";
-import { useDeployProject } from "./deploy.query";
-import { TMasterPayment } from "@/types/payment";
-=======
   useUpdateAllocation
 } from '../project/project.query';
 import { useDeployProject } from './deploy.query';
@@ -32,18 +21,17 @@
 import { successMessage } from '@/lib/notification';
 import { TSignVanityResponse } from '@/types/auth';
 import contractService from './contract.service';
->>>>>>> 898dcd97
 
 export function useDeployToken() {
-  const { data: walletClient } = useWalletClient();
-  const { address } = useAccount();
-  const { mutate: updateAllocation } = useUpdateAllocation();
-  const { mutate: setAllocationDeploy } = useSetAllocationDeploy();
-  const { mutate: setDistributedLocker } = useSetDistributedLocker();
-  const { mutate: setRewardContractAddress } = useSetRewardContractAddress();
-  const { mutate: setPauseProject } = useSetPauseProject();
-  const { data: vestings } = useVestingStore();
-  const { mutate: deployProject } = useDeployProject();
+  const { data: walletClient } = useWalletClient()
+  const { address } = useAccount()
+  const { mutate: updateAllocation } = useUpdateAllocation()
+  const { mutate: setAllocationDeploy } = useSetAllocationDeploy()
+  const { mutate: setDistributedLocker } = useSetDistributedLocker()
+  const { mutate: setRewardContractAddress } = useSetRewardContractAddress()
+  const { mutate: setPauseProject } = useSetPauseProject()
+  const { data: vestings } = useVestingStore()
+  const { mutate: deployProject } = useDeployProject()
 
   async function predictVanityAddress(form: TFormPredictVanity) {
     const res = await contractService.PREDICT_VANITY(form);
@@ -73,7 +61,6 @@
       const amounts = vestings.map((i) =>
         ethers.parseEther(i.supply.toString())
       );
-<<<<<<< HEAD
       const provider = new BrowserProvider(walletClient as any);
       const signer = await provider.getSigner(address);
       if (project.factoryAddress) {
@@ -96,41 +83,6 @@
     [address, setDistributedLocker, vestings, walletClient]
   );
 
-  const deployFactoryBasic = useCallback(
-    async (project: TProject, addressPool: TMasterPayment) => {
-      if (!addressPool) {
-        toast.error("Error", {
-          description: "Payment address not found!",
-        });
-      }
-      const _platformFeeBps = addressPool.presaleFee * 100;
-      const _platform = addressPool.paymentSc;
-      try {
-        if (typeof window === "undefined") return;
-        if (!walletClient || !address) throw new Error("Wallet not connected");
-        const second = 24 * 60 * 60;
-        const provider = new BrowserProvider(walletClient as any);
-        const signer = await provider.getSigner(address);
-
-        const presaleFactory = new ethers.ContractFactory(
-          PresaleAbi.abi,
-          PresaleAbi.bytecode,
-          signer
-=======
-      const contract = await factory.lockAndDistribute(amounts);
-      setDistributedLocker({
-        projectId: project.id,
-        lockerDistribution: {
-          id: project.id,
-          lockerDistributeHash: contract.hash
-        }
-      })
-      return amounts
-
-    }
-
-  }, [address, setDistributedLocker, vestings, walletClient])
-
   const deployFactoryBasic = useCallback(async (project: TProject, addressPool: TMasterPayment, responseSign: TSignVanityResponse) => {
     if (!addressPool) {
       toast.error('Error', {
@@ -149,11 +101,11 @@
       const provider = new BrowserProvider(walletClient as any)
       const signer = await provider.getSigner(address)
 
-      const presaleFactory = new ethers.ContractFactory(
-        PresaleAbi.abi,
-        PresaleAbi.bytecode,
-        signer
-      );
+        const presaleFactory = new ethers.ContractFactory(
+          PresaleAbi.abi,
+          PresaleAbi.bytecode,
+          signer
+        );
 
       const factoryContract = await deployFactoryContractBasic();
 
@@ -223,88 +175,7 @@
           durations,
           schedules,
           responsePredict.salt
->>>>>>> 898dcd97
         );
-
-        const factoryContract = await deployFactoryContractBasic();
-
-        const result = {
-          token: undefined as string | undefined,
-          whitelist: undefined as string | undefined,
-          airdrop: undefined as string | undefined,
-          lockers: [] as string[],
-        };
-
-        let presaleAllocation;
-
-        if (factoryContract?.target) {
-          setAllocationDeploy({
-            projectId: project.id,
-            allocations: vestings.map((i) => {
-              return {
-                id: i.id,
-              };
-            }),
-          });
-          const factory = new ethers.Contract(
-            factoryContract.target,
-            FactoryAbi.abi,
-            signer
-          );
-          const tokenName = project.name;
-          const symbol = project.ticker;
-          const initialSupply = project.totalSupply;
-
-          presaleAllocation = project.allocations.find((i) => i.isPresale);
-          const lockerNames = vestings.map((i) => i.name);
-          const amountSupply = project.totalSupply;
-          const amounts = vestings.map((i) =>
-            ethers
-              .parseUnits(
-                ((Number(amountSupply) * i.supply) / 100).toString(),
-                project.decimals
-              )
-              .toString()
-          );
-          const schedules = vestings.map((i) => {
-            if (i.vesting === 0) {
-              return ["10000"];
-            }
-            const totalBasisPoints = 10000;
-            const base = Math.floor(totalBasisPoints / i.vesting);
-            const remainder = totalBasisPoints - base * i.vesting;
-            const schedule = Array(i.vesting).fill(base);
-            schedule[i.vesting - 1] += remainder;
-            // return schedule;
-            return schedule.map((v) => v.toString());
-          });
-          // const durations = vestings.map(i => i.vesting * 30 * second);
-          const durations = vestings.map((i) => {
-            if (i.vesting === 0) return "1"; // jangan kasih 0, kasih 1 detik minimal
-            // return i.vesting * 30 * second;
-            return (i.vesting * 30 * second).toString();
-          });
-          const startTimes = vestings.map((i) => {
-            if (i.vesting === 0) {
-              return Math.floor(Date.now() / 1000).toString();
-            }
-<<<<<<< HEAD
-            const originalDate = new Date(i.startDate);
-            const newDate = new Date(originalDate);
-            newDate.setDate(newDate.getDate() + Number(i.vesting) * 30);
-            return Math.floor(newDate.getTime() / 1000).toString();
-          });
-          const tx = await factory.deployAll(
-            tokenName,
-            symbol,
-            initialSupply,
-            project.decimals,
-            lockerNames,
-            amounts,
-            startTimes,
-            durations,
-            schedules
-          );
 
           const receipt = await tx.wait();
           const iface = new ethers.Interface(FactoryAbi.abi);
@@ -312,9 +183,24 @@
           for (const log of receipt.logs) {
             try {
               const parsed = iface.parseLog(log);
-=======
-          } catch {
-            console.log('Error')
+
+              if (parsed?.name === "ERC20Deployed") {
+                result.token = parsed.args[0];
+              }
+
+              if (parsed?.name === "WhitelistDeployed") {
+                result.whitelist = parsed.args[0];
+              }
+
+              if (parsed?.name === "LockerDeployed") {
+                result.lockers.push(parsed.args[0]);
+              }
+              if (parsed?.name === "AirdropDeployed") {
+                result.airdrop = parsed.args[0];
+              }
+            } catch {
+              console.log("Error");
+            }
           }
         }
         // Deploy Presale Factory
@@ -344,26 +230,34 @@
               //   description: result.token as string,
               //   position: 'top-center'
               // });
->>>>>>> 898dcd97
-
-              if (parsed?.name === "ERC20Deployed") {
-                result.token = parsed.args[0];
-              }
-
-              if (parsed?.name === "WhitelistDeployed") {
-                result.whitelist = parsed.args[0];
-              }
-
-<<<<<<< HEAD
-              if (parsed?.name === "LockerDeployed") {
-                result.lockers.push(parsed.args[0]);
-              }
-              if (parsed?.name === "AirdropDeployed") {
-                result.airdrop = parsed.args[0];
-              }
-            } catch {
-              console.log("Error");
-=======
+
+                  // 1. Update all vesting allocations (parallel)
+                  const updateVestingAllocations = result.lockers.map(
+                    (lockerItem, i) =>
+                      updateAllocation({
+                        projectId: project.id,
+                        id: vestings[i].id,
+                        contractAddress: lockerItem as string,
+                      })
+                  );
+
+                  // 2. Update presale allocation (if exists)
+                  const updatePresale = presaleAllocation
+                    ? updateAllocation({
+                        projectId: project.id,
+                        id: presaleAllocation.id,
+                        contractAddress: presale.target as string,
+                      })
+                    : Promise.resolve();
+                  const setRewardContractAddressPromise =
+                    setRewardContractAddress({
+                      projectId: project.id,
+                      rewardContract: {
+                        id: project.id,
+                        rewardContractAddress: result.airdrop as string,
+                      },
+                    });
+
               await Promise.all([
                 ...updateVestingAllocations,
                 updatePresale,
@@ -381,93 +275,15 @@
               )
             } catch (err: any) {
               toast.error(err.message ?? 'Something went wrong during deployment.');
->>>>>>> 898dcd97
             }
           }
-
-          // constructor(address _owner, address _platform = Payment address, uint256 _platformFeeBps=presale fee (10%)
-          // address,whitelist_address, wl_duration,sweep, _platform, _platformFeeBps
-          const presale = await presaleFactory.deploy(
-            address,
-            _platform,
-            _platformFeeBps
-          );
-          await presale.waitForDeployment();
-          deployProject(
-            {
-              projectId: project.id,
-              status: "DEPLOYED",
-              note: "Deployed by project owner",
-              contractAddress: result.token as string,
-              factoryAddress: factoryContract?.target as string,
-              presaleAddress: presale?.target as string,
-              whitelistsAddress: result?.whitelist as string,
-            },
-            {
-              onSuccess: async () => {
-                try {
-                  toast.success(`Success Deploy Contract ${project.name}`, {
-                    description: result.token as string,
-                    position: "top-center",
-                  });
-
-                  // 1. Update all vesting allocations (parallel)
-                  const updateVestingAllocations = result.lockers.map(
-                    (lockerItem, i) =>
-                      updateAllocation({
-                        projectId: project.id,
-                        id: vestings[i].id,
-                        contractAddress: lockerItem as string,
-                      })
-                  );
-
-                  // 2. Update presale allocation (if exists)
-                  const updatePresale = presaleAllocation
-                    ? updateAllocation({
-                        projectId: project.id,
-                        id: presaleAllocation.id,
-                        contractAddress: presale.target as string,
-                      })
-                    : Promise.resolve();
-                  const setRewardContractAddressPromise =
-                    setRewardContractAddress({
-                      projectId: project.id,
-                      rewardContract: {
-                        id: project.id,
-                        rewardContractAddress: result.airdrop as string,
-                      },
-                    });
-
-                  await Promise.all([
-                    ...updateVestingAllocations,
-                    updatePresale,
-                    setRewardContractAddressPromise,
-                  ]);
-                } catch (err: any) {
-                  toast.error(
-                    err.message ?? "Something went wrong during deployment."
-                  );
-                }
-              },
-            }
-          );
-        }
-      } catch (error: any) {
-        console.error({ error: error.message });
-        toast.error("Something went wrong during deployment.");
+        })
       }
-    },
-    [
-      walletClient,
-      address,
-      deployFactoryContractBasic,
-      setAllocationDeploy,
-      vestings,
-      deployProject,
-      updateAllocation,
-      setRewardContractAddress,
-    ]
-  );
+    } catch (error: any) {
+      console.error({ error: error.message })
+      toast.error('Something went wrong during deployment.');
+    }
+  }, [walletClient, address, deployFactoryContractBasic, setAllocationDeploy, vestings, deployProject, updateAllocation, setRewardContractAddress])
 
   const setPauseAsset = useCallback(
     async (project: TProject) => {
@@ -513,10 +329,6 @@
     lockAndDistribute,
     deployFactoryBasic,
     setPauseAsset,
-<<<<<<< HEAD
-  };
-=======
     deployFactoryContractBasic
   }
->>>>>>> 898dcd97
 }