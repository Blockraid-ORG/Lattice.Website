--- conflicted
+++ resolved
@@ -1,13 +1,7 @@
-<<<<<<< HEAD
 "use client";
 import FactoryAbi from "@/lib/abis/factory.abi.json";
 import PresaleAbi from "@/lib/abis/presale.abi.json";
-=======
-'use client'
-import FactoryAbi from '@/lib/abis/factory.abi.json';
-import PresaleAbi from '@/lib/abis/presale.abi.json';
-import ERC20Abi from '@/lib/abis/erc20.abi.json';
->>>>>>> 4cae9c8a
+import ERC20Abi from "@/lib/abis/erc20.abi.json";
 
 import { useVestingStore } from "@/store/useVestingStore";
 import { TProject } from "@/types/project";
@@ -18,14 +12,11 @@
 import {
   useSetAllocationDeploy,
   useSetDistributedLocker,
-<<<<<<< HEAD
+  useSetPauseProject,
+  useSetRewardContractAddress,
   useUpdateAllocation,
 } from "../project/project.query";
-import {
-  useDeployPresale,
-  useDeployProject,
-  useDeployWhitelist,
-} from "./deploy.query";
+import { useDeployProject } from "./deploy.query";
 
 export function useDeployToken() {
   const { data: walletClient } = useWalletClient();
@@ -33,28 +24,10 @@
   const { mutate: updateAllocation } = useUpdateAllocation();
   const { mutate: setAllocationDeploy } = useSetAllocationDeploy();
   const { mutate: setDistributedLocker } = useSetDistributedLocker();
+  const { mutate: setRewardContractAddress } = useSetRewardContractAddress();
+  const { mutate: setPauseProject } = useSetPauseProject();
   const { data: vestings } = useVestingStore();
   const { mutate: deployProject } = useDeployProject();
-  const { mutate: deployWhitelist } = useDeployWhitelist();
-  const { mutate: deployPresale } = useDeployPresale();
-=======
-  useSetPauseProject,
-  useSetRewardContractAddress,
-  useUpdateAllocation
-} from '../project/project.query';
-import { useDeployProject } from './deploy.query';
-
-export function useDeployToken() {
-  const { data: walletClient } = useWalletClient()
-  const { address } = useAccount()
-  const { mutate: updateAllocation } = useUpdateAllocation()
-  const { mutate: setAllocationDeploy } = useSetAllocationDeploy()
-  const { mutate: setDistributedLocker } = useSetDistributedLocker()
-  const { mutate: setRewardContractAddress } = useSetRewardContractAddress()
-  const { mutate: setPauseProject } = useSetPauseProject()
-  const { data: vestings } = useVestingStore()
-  const { mutate: deployProject } = useDeployProject()
->>>>>>> 4cae9c8a
 
   const deployFactoryContractBasic = useCallback(async () => {
     if (typeof window === "undefined") return;
@@ -72,31 +45,6 @@
     await contract.waitForDeployment();
     return contract;
   }, [address, walletClient]);
-<<<<<<< HEAD
-=======
-
-  const lockAndDistribute = useCallback(async (project: TProject) => {
-    if (typeof window === 'undefined') return
-    if (!walletClient || !address) throw new Error('Wallet not connected')
-    const amounts = vestings.map(i => ethers.parseEther(i.supply.toString()));
-    const provider = new BrowserProvider(walletClient as any)
-    const signer = await provider.getSigner(address)
-    if (project.factoryAddress) {
-      const factory = new ethers.Contract(
-        project.factoryAddress,
-        FactoryAbi.abi,
-        signer
-      );
-      const contract = await factory.lockAndDistribute(amounts);
-      setDistributedLocker({
-        projectId: project.id,
-        lockerDistribution: {
-          id: project.id,
-          lockerDistributeHash: contract.hash
-        }
-      })
-      return amounts
->>>>>>> 4cae9c8a
 
   const lockAndDistribute = useCallback(
     async (project: TProject) => {
@@ -127,7 +75,6 @@
     [address, setDistributedLocker, vestings, walletClient]
   );
 
-<<<<<<< HEAD
   const deployFactoryBasic = useCallback(
     async (project: TProject) => {
       try {
@@ -136,9 +83,6 @@
         const second = 24 * 60 * 60;
         const provider = new BrowserProvider(walletClient as any);
         const signer = await provider.getSigner(address);
-=======
-  }, [address, setDistributedLocker, vestings, walletClient])
->>>>>>> 4cae9c8a
 
         const presaleFactory = new ethers.ContractFactory(
           PresaleAbi.abi,
@@ -172,24 +116,39 @@
           const lockerNames = vestings.map((i) => i.name);
           const amountSupply = project.totalSupply;
           const amounts = vestings.map((i) =>
-            ethers.parseUnits(
-              ((Number(amountSupply) * i.supply) / 100).toString(),
-              project.decimals
-            )
+            ethers
+              .parseUnits(
+                ((Number(amountSupply) * i.supply) / 100).toString(),
+                project.decimals
+              )
+              .toString()
           );
           const schedules = vestings.map((i) => {
-            const valueScedule = Math.round((100 / i.vesting) * 100);
-            const schedule = Array(i.vesting).fill(valueScedule);
-            return schedule;
-          });
-
-<<<<<<< HEAD
-          const durations = vestings.map((i) => i.vesting * 30 * second);
+            if (i.vesting === 0) {
+              return ["10000"];
+            }
+            const totalBasisPoints = 10000;
+            const base = Math.floor(totalBasisPoints / i.vesting);
+            const remainder = totalBasisPoints - base * i.vesting;
+            const schedule = Array(i.vesting).fill(base);
+            schedule[i.vesting - 1] += remainder;
+            // return schedule;
+            return schedule.map((v) => v.toString());
+          });
+          // const durations = vestings.map(i => i.vesting * 30 * second);
+          const durations = vestings.map((i) => {
+            if (i.vesting === 0) return "1"; // jangan kasih 0, kasih 1 detik minimal
+            // return i.vesting * 30 * second;
+            return (i.vesting * 30 * second).toString();
+          });
           const startTimes = vestings.map((i) => {
+            if (i.vesting === 0) {
+              return Math.floor(Date.now() / 1000).toString();
+            }
             const originalDate = new Date(i.startDate);
             const newDate = new Date(originalDate);
             newDate.setDate(newDate.getDate() + Number(i.vesting) * 30);
-            return Math.floor(newDate.getTime() / 1000);
+            return Math.floor(newDate.getTime() / 1000).toString();
           });
           const tx = await factory.deployAll(
             tokenName,
@@ -208,70 +167,12 @@
           const result = {
             token: undefined as string | undefined,
             whitelist: undefined as string | undefined,
+            airdrop: undefined as string | undefined,
             lockers: [] as string[],
           };
           for (const log of receipt.logs) {
             try {
               const parsed = iface.parseLog(log);
-=======
-        const presaleAllocation = project.allocations.find(i => i.isPresale)
-        const lockerNames = vestings.map(i => i.name);
-        const amountSupply = project.totalSupply
-        const amounts = vestings.map(i =>
-          ethers.parseUnits(
-            (Number(amountSupply) * i.supply / 100).toString(),
-            project.decimals).toString());
-        const schedules = vestings.map(i => {
-          if (i.vesting === 0) {
-            return ["10000"];
-          }
-          const totalBasisPoints = 10000;
-          const base = Math.floor(totalBasisPoints / i.vesting);
-          const remainder = totalBasisPoints - (base * i.vesting);
-          const schedule = Array(i.vesting).fill(base);
-          schedule[i.vesting - 1] += remainder;
-          // return schedule;
-          return schedule.map(v => v.toString());
-        })
-        // const durations = vestings.map(i => i.vesting * 30 * second);
-        const durations = vestings.map(i => {
-          if (i.vesting === 0) return "1"; // jangan kasih 0, kasih 1 detik minimal
-          // return i.vesting * 30 * second;
-          return (i.vesting * 30 * second).toString();
-        });
-        const startTimes = vestings.map(i => {
-          if (i.vesting === 0) {
-            return Math.floor(Date.now() / 1000).toString();
-          }
-          const originalDate = new Date(i.startDate);
-          const newDate = new Date(originalDate);
-          newDate.setDate(newDate.getDate() + (Number(i.vesting) * 30));
-          return Math.floor(newDate.getTime() / 1000).toString();
-        })
-        const tx = await factory.deployAll(
-          tokenName,
-          symbol,
-          initialSupply,
-          project.decimals,
-          lockerNames,
-          amounts,
-          startTimes,
-          durations,
-          schedules,
-        );
-
-        const receipt = await tx.wait();
-        const iface = new ethers.Interface(FactoryAbi.abi);
-        const result = {
-          token: undefined as string | undefined,
-          whitelist: undefined as string | undefined,
-          airdrop: undefined as string | undefined,
-          lockers: [] as string[],
-        };
-        for (const log of receipt.logs) {
-          try {
-            const parsed = iface.parseLog(log);
->>>>>>> 4cae9c8a
 
               if (parsed?.name === "ERC20Deployed") {
                 result.token = parsed.args[0];
@@ -284,31 +185,43 @@
               if (parsed?.name === "LockerDeployed") {
                 result.lockers.push(parsed.args[0]);
               }
+              if (parsed?.name === "AirdropDeployed") {
+                result.airdrop = parsed.args[0];
+              }
             } catch {
-              ("Error");
+              console.log("Error");
             }
-<<<<<<< HEAD
           }
-          const originalDate = new Date(project.presales.startDate);
-          const newDate = new Date(originalDate);
-          newDate.setDate(newDate.getDate()); // + Number(project.presales.duration)
-          const startTime = Math.floor(newDate.getTime() / 1000);
+          console.log({ result });
+          // const originalDate = new Date(project.presales.startDate);
+          // const newDate = new Date(originalDate);
+          // newDate.setDate(newDate.getDate()); // + Number(project.presales.duration)
+          // const startTime = Math.floor(newDate.getTime() / 1000);
           const presale = await presaleFactory.deploy(
-            result.token,
-            result.whitelist,
-            address,
-            ethers.parseEther(project.presales.hardcap), // hardCap = 100 ETH,
-            ethers.parseEther(project.presales.price), // pricePerToken = 0.002 ETH,
-            ethers.parseEther(project.presales.maxContribution), // maxContribution = 5 ETH,
-            startTime,
-            Number(project.presales.duration) * second, // duration = 7 days,
-            Number(project.presales.whitelistDuration) * 60 * 60, // whitelistDuration = 2 days,
-            Number(project.presales.claimTime) * second, // claimDelay = 1 day,
-            Number(project.presales.sweepDuration) * second // sweepDuration = 14 days
+            address
+            // result.token,
+            // result.whitelist,
+            // address,
+            // ethers.parseEther(project.presales.hardcap), // hardCap = 100 ETH,
+            // ethers.parseEther(project.presales.price), // pricePerToken = 0.002 ETH,
+            // ethers.parseEther(project.presales.maxContribution), // maxContribution = 5 ETH,
+            // startTime,
+            // Number(project.presales.duration) * second, // duration = 7 days,
+            // Number(project.presales.whitelistDuration) * 60 * 60, // whitelistDuration = 2 days,
+            // Number(project.presales.claimTime) * second, // claimDelay = 1 day,
+            // Number(project.presales.sweepDuration) * second, // sweepDuration = 14 days
           );
 
           await presale.waitForDeployment();
-
+          console.log({
+            projectId: project.id,
+            status: "DEPLOYED",
+            note: "Deployed by project owner",
+            contractAddress: result.token as string,
+            factoryAddress: factoryContract?.target as string,
+            presaleAddress: presale?.target as string,
+            whitelistsAddress: result?.whitelist as string,
+          });
           deployProject(
             {
               projectId: project.id,
@@ -316,6 +229,8 @@
               note: "Deployed by project owner",
               contractAddress: result.token as string,
               factoryAddress: factoryContract?.target as string,
+              presaleAddress: presale?.target as string,
+              whitelistsAddress: result?.whitelist as string,
             },
             {
               onSuccess: async () => {
@@ -324,60 +239,6 @@
                     description: result.token as string,
                     position: "top-center",
                   });
-=======
-            if (parsed?.name === "AirdropDeployed") {
-              result.airdrop = parsed.args[0];
-            }
-          } catch {
-            console.log('Error')
-          }
-        }
-        console.log({ result })
-        // const originalDate = new Date(project.presales.startDate);
-        // const newDate = new Date(originalDate);
-        // newDate.setDate(newDate.getDate()); // + Number(project.presales.duration)
-        // const startTime = Math.floor(newDate.getTime() / 1000);
-        const presale = await presaleFactory.deploy(
-          address
-          // result.token,
-          // result.whitelist,
-          // address,
-          // ethers.parseEther(project.presales.hardcap), // hardCap = 100 ETH,
-          // ethers.parseEther(project.presales.price), // pricePerToken = 0.002 ETH,
-          // ethers.parseEther(project.presales.maxContribution), // maxContribution = 5 ETH,
-          // startTime,
-          // Number(project.presales.duration) * second, // duration = 7 days,
-          // Number(project.presales.whitelistDuration) * 60 * 60, // whitelistDuration = 2 days,
-          // Number(project.presales.claimTime) * second, // claimDelay = 1 day,
-          // Number(project.presales.sweepDuration) * second, // sweepDuration = 14 days
-        );
-
-        await presale.waitForDeployment();
-        console.log({
-          projectId: project.id,
-          status: 'DEPLOYED',
-          note: 'Deployed by project owner',
-          contractAddress: result.token as string,
-          factoryAddress: factoryContract?.target as string,
-          presaleAddress: presale?.target as string,
-          whitelistsAddress: result?.whitelist as string
-        })
-        deployProject({
-          projectId: project.id,
-          status: 'DEPLOYED',
-          note: 'Deployed by project owner',
-          contractAddress: result.token as string,
-          factoryAddress: factoryContract?.target as string,
-          presaleAddress: presale?.target as string,
-          whitelistsAddress: result?.whitelist as string
-        }, {
-          onSuccess: async () => {
-            try {
-              toast.success(`Success Deploy Contract ${project.name}`, {
-                description: result.token as string,
-                position: 'top-center'
-              });
->>>>>>> 4cae9c8a
 
                   // 1. Update all vesting allocations (parallel)
                   const updateVestingAllocations = result.lockers.map(
@@ -398,25 +259,28 @@
                       })
                     : Promise.resolve();
 
-<<<<<<< HEAD
                   // 3. Deploy whitelist and presale
-                  const deployWhitelistPromise = deployWhitelist({
-                    id: project.presales.id,
-                    whitelistContract: result.whitelist as string,
-                  });
-
-                  const deployPresalePromise = deployPresale({
-                    id: project.presales.id,
-                    whitelistContract: result.whitelist as string,
-                    contractAddress: presale.target as string,
-                  });
+                  // const deployWhitelistPromise = deployWhitelist({
+                  //   id: project.id,
+                  //   whitelistContract: result.whitelist as string
+                  // });
+
+                  const setRewardContractAddressPromise =
+                    setRewardContractAddress({
+                      projectId: project.id,
+                      rewardContract: {
+                        id: project.id,
+                        rewardContractAddress: result.airdrop as string,
+                      },
+                    });
 
                   // Run all promises in parallel (if they are not dependent)
                   await Promise.all([
                     ...updateVestingAllocations,
                     updatePresale,
-                    deployWhitelistPromise,
-                    deployPresalePromise,
+                    // deployWhitelistPromise,
+                    // deployPresalePromise,
+                    setRewardContractAddressPromise,
                   ]);
                 } catch (err: any) {
                   toast.error(
@@ -424,32 +288,6 @@
                   );
                 }
               },
-=======
-              // 3. Deploy whitelist and presale
-              // const deployWhitelistPromise = deployWhitelist({
-              //   id: project.id,
-              //   whitelistContract: result.whitelist as string
-              // });
-
-              const setRewardContractAddressPromise = setRewardContractAddress({
-                projectId: project.id,
-                rewardContract: {
-                  id: project.id,
-                  rewardContractAddress: result.airdrop as string
-                }
-              });
-
-              // Run all promises in parallel (if they are not dependent)
-              await Promise.all([
-                ...updateVestingAllocations,
-                updatePresale,
-                // deployWhitelistPromise,
-                // deployPresalePromise,
-                setRewardContractAddressPromise
-              ]);
-            } catch (err: any) {
-              toast.error(err.message ?? 'Something went wrong during deployment.');
->>>>>>> 4cae9c8a
             }
           );
         }
@@ -457,72 +295,62 @@
         console.error({ error: error.message });
         toast.error("Something went wrong during deployment.");
       }
-<<<<<<< HEAD
     },
     [
+      walletClient,
+      address,
       deployFactoryContractBasic,
-      deployPresale,
+      setAllocationDeploy,
+      vestings,
       deployProject,
-      deployWhitelist,
-      setAllocationDeploy,
       updateAllocation,
-      address,
-      vestings,
-      walletClient,
+      setRewardContractAddress,
     ]
+  );
+
+  const setPauseAsset = useCallback(
+    async (project: TProject) => {
+      if (typeof window === "undefined") return;
+      if (!walletClient || !address) throw new Error("Wallet not connected");
+      const provider = new BrowserProvider(walletClient as any);
+      const signer = await provider.getSigner(address);
+      if (!project.contractAddress) {
+        toast.warning("Warning", {
+          description: `Asset not deployed yet`,
+        });
+        return;
+      }
+      const erc20Contract = new ethers.Contract(
+        project.contractAddress,
+        ERC20Abi.abi,
+        signer
+      );
+      try {
+        if (!project.paused) {
+          await erc20Contract.pause();
+          // tx.await()
+        } else {
+          await erc20Contract.unpause();
+          // tx.await()
+        }
+        setPauseProject(project.id, {
+          onSuccess: () => {
+            toast.success("Success", {
+              description: `Success ${
+                project.paused ? "Pause" : "Unpause"
+              } Asset`,
+            });
+          },
+        });
+      } catch (error: any) {
+        console.error("Change Status Asset failed:", error);
+      }
+    },
+    [address, setPauseProject, walletClient]
   );
   return {
     lockAndDistribute,
     deployFactoryBasic,
+    setPauseAsset,
   };
-=======
-    } catch (error: any) {
-      console.error({ error: error.message })
-      toast.error('Something went wrong during deployment.');
-    }
-  }, [walletClient, address, deployFactoryContractBasic, setAllocationDeploy, vestings, deployProject, updateAllocation, setRewardContractAddress])
-
-  const setPauseAsset = useCallback(async (project: TProject) => {
-    if (typeof window === 'undefined') return
-    if (!walletClient || !address) throw new Error('Wallet not connected')
-    const provider = new BrowserProvider(walletClient as any)
-    const signer = await provider.getSigner(address)
-    if (!project.contractAddress) {
-      toast.warning('Warning', {
-        description: `Asset not deployed yet`
-      })
-      return
-    }
-    const erc20Contract = new ethers.Contract(
-      project.contractAddress,
-      ERC20Abi.abi,
-      signer
-    );
-    try {
-      if (!project.paused) {
-        await erc20Contract.pause()
-        // tx.await()
-      } else {
-        await erc20Contract.unpause()
-        // tx.await()
-      }
-      setPauseProject(project.id, {
-        onSuccess: () => {
-          toast.success('Success', {
-            description: `Success ${project.paused ? 'Pause' : 'Unpause'} Asset`
-          })
-        }
-      })
-
-    } catch (error: any) {
-      console.error("Change Status Asset failed:", error)
-    }
-
-  }, [address, setPauseProject, walletClient]);
-  return {
-    lockAndDistribute,
-    deployFactoryBasic,
-    setPauseAsset
-  }
->>>>>>> 4cae9c8a
 }