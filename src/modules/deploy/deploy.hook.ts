"use client";
import FactoryAbi from "@/lib/abis/factory.abi.json";
import PresaleAbi from "@/lib/abis/presale.abi.json";

import { useVestingStore } from "@/store/useVestingStore";
import { TProject } from "@/types/project";
import { BrowserProvider, ethers } from "ethers";
<<<<<<< HEAD
import { useCallback } from "react";
import { toast } from "sonner";
import { useAccount, useWalletClient } from "wagmi";
import {
  useSetAllocationDeploy,
  useSetDistributedLocker,
  useUpdateAllocation,
} from "../project/project.query";
import {
  useDeployPresale,
  useDeployProject,
  useDeployWhitelist,
} from "./deploy.query";
=======
import { useCallback } from 'react';
import { toast } from 'sonner';
import { useAccount, useWalletClient } from 'wagmi';
import {
  useSetAllocationDeploy,
  useSetDistributedLocker,
  useUpdateAllocation
} from '../project/project.query';
import {
  useDeployPresale,
  useDeployProject,
  useDeployWhitelist
} from './deploy.query';
>>>>>>> 47583567

export function useDeployToken() {
  const { data: walletClient } = useWalletClient();
  const { address } = useAccount();
  const { mutate: updateAllocation } = useUpdateAllocation();
  const { mutate: setAllocationDeploy } = useSetAllocationDeploy();
  const { mutate: setDistributedLocker } = useSetDistributedLocker();
  const { data: vestings } = useVestingStore();
  const { mutate: deployProject } = useDeployProject();
  const { mutate: deployWhitelist } = useDeployWhitelist();
  const { mutate: deployPresale } = useDeployPresale();

<<<<<<< HEAD
  const deployFactoryContract = useCallback(async () => {
    if (typeof window === "undefined") return;
    if (!walletClient || !address) throw new Error("Wallet not connected");
    const provider = new BrowserProvider(walletClient as any);
    const signer = await provider.getSigner(address);
=======
  const deployFactoryContractBasic = useCallback(async () => {
    if (typeof window === 'undefined') return
    if (!walletClient || !address) throw new Error('Wallet not connected')
    const provider = new BrowserProvider(walletClient as any)
    const signer = await provider.getSigner(address)
>>>>>>> 47583567

    const factory = new ethers.ContractFactory(
      FactoryAbi.abi,
      FactoryAbi.bytecode,
      signer
    );

    const contract = await factory.deploy(await signer.getAddress());
    await contract.waitForDeployment();
    return contract;
  }, [address, walletClient]);
<<<<<<< HEAD
  const lockAndDistribute = useCallback(
    async (project: TProject) => {
      if (typeof window === "undefined") return;
      if (!walletClient || !address) throw new Error("Wallet not connected");
      const amounts = vestings.map((i) =>
        ethers.parseEther(i.supply.toString())
=======
  
  const lockAndDistribute = useCallback(async (project: TProject) => {
    if (typeof window === 'undefined') return
    if (!walletClient || !address) throw new Error('Wallet not connected')
    const amounts = vestings.map(i => ethers.parseEther(i.supply.toString()));
    const provider = new BrowserProvider(walletClient as any)
    const signer = await provider.getSigner(address)
    if (project.factoryAddress) {
      const factory = new ethers.Contract(
        project.factoryAddress,
        FactoryAbi.abi,
        signer
>>>>>>> 47583567
      );
      const provider = new BrowserProvider(walletClient as any);
      const signer = await provider.getSigner(address);
      if (project.factoryAddress) {
        const factory = new ethers.Contract(
          project.factoryAddress,
          FactoryAbi.abi,
          signer
        );
        const contract = await factory.lockAndDistribute(amounts);
        setDistributedLocker({
          projectId: project.id,
          lockerDistribution: {
            id: project.id,
            lockerDistributeHash: contract.hash,
          },
        });
        return amounts;
      }
    },
    [address, setDistributedLocker, vestings, walletClient]
  );

  const deployTokenAll = useCallback(
    async (project: TProject) => {
      try {
        if (typeof window === "undefined") return;
        if (!walletClient || !address) throw new Error("Wallet not connected");
        const second = 24 * 60 * 60;
        const provider = new BrowserProvider(walletClient as any);
        const signer = await provider.getSigner(address);

<<<<<<< HEAD
        const presaleFactory = new ethers.ContractFactory(
          PresaleAbi.abi,
          PresaleAbi.bytecode,
          signer
        );

        const factoryContract = await deployFactoryContract();

        if (factoryContract?.target) {
          setAllocationDeploy({
            projectId: project.id,
            allocations: vestings.map((i) => {
              return {
                id: i.id,
              };
            }),
          });
          const factory = new ethers.Contract(
            factoryContract.target,
            FactoryAbi.abi,
            signer
          );
          const tokenName = project.name;
          const symbol = project.ticker;
          const initialSupply = project.totalSupply;
=======
  }, [address, setDistributedLocker, vestings, walletClient]) 

  const deployFactoryBasic = useCallback(async (project: TProject) => {
    try {
      if (typeof window === 'undefined') return
      if (!walletClient || !address) throw new Error('Wallet not connected')
      const second = 24 * 60 * 60;
      const provider = new BrowserProvider(walletClient as any)
      const signer = await provider.getSigner(address)
>>>>>>> 47583567

          const presaleAllocation = project.allocations.find(
            (i) => i.isPresale
          );
          const lockerNames = vestings.map((i) => i.name);
          const amountSupply = project.totalSupply;
          const amounts = vestings.map((i) =>
            ethers.parseUnits(
              ((Number(amountSupply) * i.supply) / 100).toString(),
              project.decimals
            )
          );
          const schedules = vestings.map((i) => {
            const valueScedule = Math.round((100 / i.vesting) * 100);
            const schedule = Array(i.vesting).fill(valueScedule);
            return schedule;
          });

<<<<<<< HEAD
          const durations = vestings.map((i) => i.vesting * 30 * second);
          const startTimes = vestings.map((i) => {
            const originalDate = new Date(i.startDate);
            const newDate = new Date(originalDate);
            newDate.setDate(newDate.getDate() + Number(i.vesting) * 30);
            return Math.floor(newDate.getTime() / 1000);
          });
          const tx = await factory.deployAll(
            tokenName,
            symbol,
            initialSupply,
            project.decimals,
            lockerNames,
            amounts,
            startTimes,
            durations,
            schedules
          );
=======
      const factoryContract = await deployFactoryContractBasic();
>>>>>>> 47583567

          const receipt = await tx.wait();
          const iface = new ethers.Interface(FactoryAbi.abi);
          const result = {
            token: undefined as string | undefined,
            whitelist: undefined as string | undefined,
            lockers: [] as string[],
          };
          for (const log of receipt.logs) {
            try {
              const parsed = iface.parseLog(log);

              if (parsed?.name === "ERC20Deployed") {
                result.token = parsed.args[0];
              }

              if (parsed?.name === "WhitelistDeployed") {
                result.whitelist = parsed.args[0];
              }

              if (parsed?.name === "LockerDeployed") {
                result.lockers.push(parsed.args[0]);
              }
            } catch {
              ("Error");
            }
          }
          const originalDate = new Date(project.presales.startDate);
          const newDate = new Date(originalDate);
          newDate.setDate(newDate.getDate()); // + Number(project.presales.duration)
          const startTime = Math.floor(newDate.getTime() / 1000);
          const presale = await presaleFactory.deploy(
            result.token,
            result.whitelist,
            address,
            ethers.parseEther(project.presales.hardcap), // hardCap = 100 ETH,
            ethers.parseEther(project.presales.price), // pricePerToken = 0.002 ETH,
            ethers.parseEther(project.presales.maxContribution), // maxContribution = 5 ETH,
            startTime,
            Number(project.presales.duration) * second, // duration = 7 days,
            Number(project.presales.whitelistDuration) * 60 * 60, // whitelistDuration = 2 days,
            Number(project.presales.claimTime) * second, // claimDelay = 1 day,
            Number(project.presales.sweepDuration) * second // sweepDuration = 14 days
          );

          await presale.waitForDeployment();

          deployProject(
            {
              projectId: project.id,
              status: "DEPLOYED",
              note: "Deployed by project owner",
              contractAddress: result.token as string,
              factoryAddress: factoryContract?.target as string,
            },
            {
              onSuccess: async () => {
                try {
                  toast.success(`Success Deploy Contract ${project.name}`, {
                    description: result.token as string,
                    position: "top-center",
                  });

                  // 1. Update all vesting allocations (parallel)
                  const updateVestingAllocations = result.lockers.map(
                    (lockerItem, i) =>
                      updateAllocation({
                        projectId: project.id,
                        id: vestings[i].id,
                        contractAddress: lockerItem as string,
                      })
                  );

                  // 2. Update presale allocation (if exists)
                  const updatePresale = presaleAllocation
                    ? updateAllocation({
                        projectId: project.id,
                        id: presaleAllocation.id,
                        contractAddress: presale.target as string,
                      })
                    : Promise.resolve();

                  // 3. Deploy whitelist and presale
                  const deployWhitelistPromise = deployWhitelist({
                    id: project.presales.id,
                    whitelistContract: result.whitelist as string,
                  });

                  const deployPresalePromise = deployPresale({
                    id: project.presales.id,
                    whitelistContract: result.whitelist as string,
                    contractAddress: presale.target as string,
                  });

                  // Run all promises in parallel (if they are not dependent)
                  await Promise.all([
                    ...updateVestingAllocations,
                    updatePresale,
                    deployWhitelistPromise,
                    deployPresalePromise,
                  ]);
                } catch (err: any) {
                  toast.error(
                    err.message ?? "Something went wrong during deployment."
                  );
                }
              },
            }
          );
        }
      } catch (error: any) {
        ({ error: error.message });
        toast.error("Something went wrong during deployment.");
      }
<<<<<<< HEAD
    },
    [
      address,
      deployFactoryContract,
      deployPresale,
      deployProject,
      deployWhitelist,
      setAllocationDeploy,
      updateAllocation,
      vestings,
      walletClient,
    ]
  );
  return {
    lockAndDistribute,
    deployTokenAll,
  };
=======
    } catch (error: any) {
      console.error({ error: error.message })
      toast.error('Something went wrong during deployment.');
    }
  }, [
    deployFactoryContractBasic,
    deployPresale,
    deployProject,
    deployWhitelist,
    setAllocationDeploy,
    updateAllocation,
    address,
    vestings,
    walletClient
  ])
  return {
    lockAndDistribute,
    deployFactoryBasic,
  }
>>>>>>> 47583567
}<|MERGE_RESOLUTION|>--- conflicted
+++ resolved
@@ -5,7 +5,6 @@
 import { useVestingStore } from "@/store/useVestingStore";
 import { TProject } from "@/types/project";
 import { BrowserProvider, ethers } from "ethers";
-<<<<<<< HEAD
 import { useCallback } from "react";
 import { toast } from "sonner";
 import { useAccount, useWalletClient } from "wagmi";
@@ -19,21 +18,6 @@
   useDeployProject,
   useDeployWhitelist,
 } from "./deploy.query";
-=======
-import { useCallback } from 'react';
-import { toast } from 'sonner';
-import { useAccount, useWalletClient } from 'wagmi';
-import {
-  useSetAllocationDeploy,
-  useSetDistributedLocker,
-  useUpdateAllocation
-} from '../project/project.query';
-import {
-  useDeployPresale,
-  useDeployProject,
-  useDeployWhitelist
-} from './deploy.query';
->>>>>>> 47583567
 
 export function useDeployToken() {
   const { data: walletClient } = useWalletClient();
@@ -46,19 +30,11 @@
   const { mutate: deployWhitelist } = useDeployWhitelist();
   const { mutate: deployPresale } = useDeployPresale();
 
-<<<<<<< HEAD
-  const deployFactoryContract = useCallback(async () => {
+  const deployFactoryContractBasic = useCallback(async () => {
     if (typeof window === "undefined") return;
     if (!walletClient || !address) throw new Error("Wallet not connected");
     const provider = new BrowserProvider(walletClient as any);
     const signer = await provider.getSigner(address);
-=======
-  const deployFactoryContractBasic = useCallback(async () => {
-    if (typeof window === 'undefined') return
-    if (!walletClient || !address) throw new Error('Wallet not connected')
-    const provider = new BrowserProvider(walletClient as any)
-    const signer = await provider.getSigner(address)
->>>>>>> 47583567
 
     const factory = new ethers.ContractFactory(
       FactoryAbi.abi,
@@ -70,27 +46,13 @@
     await contract.waitForDeployment();
     return contract;
   }, [address, walletClient]);
-<<<<<<< HEAD
+
   const lockAndDistribute = useCallback(
     async (project: TProject) => {
       if (typeof window === "undefined") return;
       if (!walletClient || !address) throw new Error("Wallet not connected");
       const amounts = vestings.map((i) =>
         ethers.parseEther(i.supply.toString())
-=======
-  
-  const lockAndDistribute = useCallback(async (project: TProject) => {
-    if (typeof window === 'undefined') return
-    if (!walletClient || !address) throw new Error('Wallet not connected')
-    const amounts = vestings.map(i => ethers.parseEther(i.supply.toString()));
-    const provider = new BrowserProvider(walletClient as any)
-    const signer = await provider.getSigner(address)
-    if (project.factoryAddress) {
-      const factory = new ethers.Contract(
-        project.factoryAddress,
-        FactoryAbi.abi,
-        signer
->>>>>>> 47583567
       );
       const provider = new BrowserProvider(walletClient as any);
       const signer = await provider.getSigner(address);
@@ -114,7 +76,7 @@
     [address, setDistributedLocker, vestings, walletClient]
   );
 
-  const deployTokenAll = useCallback(
+  const deployFactoryBasic = useCallback(
     async (project: TProject) => {
       try {
         if (typeof window === "undefined") return;
@@ -123,14 +85,13 @@
         const provider = new BrowserProvider(walletClient as any);
         const signer = await provider.getSigner(address);
 
-<<<<<<< HEAD
         const presaleFactory = new ethers.ContractFactory(
           PresaleAbi.abi,
           PresaleAbi.bytecode,
           signer
         );
 
-        const factoryContract = await deployFactoryContract();
+        const factoryContract = await deployFactoryContractBasic();
 
         if (factoryContract?.target) {
           setAllocationDeploy({
@@ -149,17 +110,6 @@
           const tokenName = project.name;
           const symbol = project.ticker;
           const initialSupply = project.totalSupply;
-=======
-  }, [address, setDistributedLocker, vestings, walletClient]) 
-
-  const deployFactoryBasic = useCallback(async (project: TProject) => {
-    try {
-      if (typeof window === 'undefined') return
-      if (!walletClient || !address) throw new Error('Wallet not connected')
-      const second = 24 * 60 * 60;
-      const provider = new BrowserProvider(walletClient as any)
-      const signer = await provider.getSigner(address)
->>>>>>> 47583567
 
           const presaleAllocation = project.allocations.find(
             (i) => i.isPresale
@@ -178,7 +128,6 @@
             return schedule;
           });
 
-<<<<<<< HEAD
           const durations = vestings.map((i) => i.vesting * 30 * second);
           const startTimes = vestings.map((i) => {
             const originalDate = new Date(i.startDate);
@@ -197,9 +146,6 @@
             durations,
             schedules
           );
-=======
-      const factoryContract = await deployFactoryContractBasic();
->>>>>>> 47583567
 
           const receipt = await tx.wait();
           const iface = new ethers.Interface(FactoryAbi.abi);
@@ -311,46 +257,24 @@
           );
         }
       } catch (error: any) {
-        ({ error: error.message });
+        console.error({ error: error.message });
         toast.error("Something went wrong during deployment.");
       }
-<<<<<<< HEAD
     },
     [
-      address,
-      deployFactoryContract,
+      deployFactoryContractBasic,
       deployPresale,
       deployProject,
       deployWhitelist,
       setAllocationDeploy,
       updateAllocation,
+      address,
       vestings,
       walletClient,
     ]
   );
   return {
     lockAndDistribute,
-    deployTokenAll,
+    deployFactoryBasic,
   };
-=======
-    } catch (error: any) {
-      console.error({ error: error.message })
-      toast.error('Something went wrong during deployment.');
-    }
-  }, [
-    deployFactoryContractBasic,
-    deployPresale,
-    deployProject,
-    deployWhitelist,
-    setAllocationDeploy,
-    updateAllocation,
-    address,
-    vestings,
-    walletClient
-  ])
-  return {
-    lockAndDistribute,
-    deployFactoryBasic,
-  }
->>>>>>> 47583567
 }