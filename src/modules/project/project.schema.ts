--- conflicted
+++ resolved
@@ -18,10 +18,7 @@
   whitelistDuration: z.coerce.number().optional(),
   whitelistAddress: z.string().optional(),
   sweepDuration: z.coerce.number().min(0).optional(),
-<<<<<<< HEAD
-=======
   presaleSCID: z.string().optional(),
->>>>>>> 3135e216
 });
 export const socialSchema = z.object({
   socialId: z.string().uuid(),
@@ -59,16 +56,6 @@
 export const formFilterProjectSchema = z.object({
   status: z.enum(["PENDING", "APPROVED", "REJECTED", "DEPLOYED"]),
 });
-<<<<<<< HEAD
-
-export const formBuyPresale = (max: number) =>
-  z.object({
-    amount: z.coerce
-      .number()
-      .min(0.001, "Amount required")
-      .max(max, `Max contribution ${max}`),
-  });
-=======
 
 export const formBuyPresale = (max: number) =>
   z.object({
@@ -89,5 +76,4 @@
   items: z
     .array(formProjectAllocationSchema)
     .min(1, "At least one recipient is required"),
-});
->>>>>>> 3135e216
+});