import { z } from "zod";
export const allocationSchema = z.object({
  name: z.string().min(1),
  supply: z.coerce.number().min(0, "Min 0%").max(100, "Max 100%"),
  vesting: z.coerce.number().min(0),
  startDate: z.coerce.date(),
  isPresale: z.boolean().optional(),
});

export const presalesSchema = z.object({
  hardcap: z.coerce.number().min(0.001, "Hard cap required"),
  price: z.coerce.number().min(0.00000001, "Price must be greater than 0"),
  unit: z.string().min(1, "Unit is required"),
  maxContribution: z.coerce.number().min(0, "Max contribution required"),
  duration: z.coerce.number().min(1, "Duration is required"),
  startDate: z.coerce.date(),
  claimTime: z.coerce.number().min(0),
  whitelistDuration: z.coerce.number().optional(),
  whitelistAddress: z.string().optional(),
  sweepDuration: z.coerce.number().min(0).optional(),
<<<<<<< HEAD
});
=======
  presaleSCID: z.string().optional(),
})
>>>>>>> 7137de0a
export const socialSchema = z.object({
  socialId: z.string().uuid(),
  url: z.string().url(),
});

export const formCreateProjectSchema = z.object({
  name: z.string().min(1),
  logo: z.string().min(1),
  slug: z.string().optional(),
  whitelistAddress: z.string().optional(),
  banner: z.string().min(1),
  ticker: z.string().min(1),
  decimals: z.coerce.number().min(1),
  totalSupply: z.coerce.number().min(1),
  status: z.enum(["PENDING", "APPROVED", "REJECTED", "DEPLOYED"]),
  detail: z.string().min(1),
  categoryId: z.string().uuid(),
  projectTypeId: z.string().uuid(),
  chainId: z.string().uuid(),
  allocations: z.array(allocationSchema).refine(
    (allocs) => {
      const total = allocs.reduce((sum, a) => sum + a.supply, 0);
      return total === 100;
    },
    {
      message: "Total supply allocations must not exceed 100%",
      path: ["allocations"],
    }
  ),
  presales: z.array(presalesSchema).optional(),
  socials: z.array(socialSchema),
});

export const formFilterProjectSchema = z.object({
  status: z.enum(["PENDING", "APPROVED", "REJECTED", "DEPLOYED"]),
});

<<<<<<< HEAD
export const formBuyPresale = (max: number) =>
  z.object({
    amount: z.coerce
      .number()
      .min(0.001, "Amount required")
      .max(max, `Max contribution ${max}`),
  });
=======
export const formBuyPresale = (max: number) => z.object({
  amount: z.coerce.number().min(0.001, "Amount required").max(max, `Max contribution ${max}`),
})

export const formProjectAllocationSchema = z.object({
  address: z.string().min(1, "Address is required"),
  amount: z.coerce.number()
    .refine((v) => v > 0, { message: "Must be greater than 0" })
    .refine((v) => v <= 100, { message: "Max 100%" }),
});
export const formBaseProjectAllocationSchema = z.object({
  items: z.array(formProjectAllocationSchema).min(1, "At least one recipient is required"),
});
>>>>>>> 7137de0a
<|MERGE_RESOLUTION|>--- conflicted
+++ resolved
@@ -18,12 +18,8 @@
   whitelistDuration: z.coerce.number().optional(),
   whitelistAddress: z.string().optional(),
   sweepDuration: z.coerce.number().min(0).optional(),
-<<<<<<< HEAD
+  presaleSCID: z.string().optional(),
 });
-=======
-  presaleSCID: z.string().optional(),
-})
->>>>>>> 7137de0a
 export const socialSchema = z.object({
   socialId: z.string().uuid(),
   url: z.string().url(),
@@ -61,7 +57,6 @@
   status: z.enum(["PENDING", "APPROVED", "REJECTED", "DEPLOYED"]),
 });
 
-<<<<<<< HEAD
 export const formBuyPresale = (max: number) =>
   z.object({
     amount: z.coerce
@@ -69,18 +64,16 @@
       .min(0.001, "Amount required")
       .max(max, `Max contribution ${max}`),
   });
-=======
-export const formBuyPresale = (max: number) => z.object({
-  amount: z.coerce.number().min(0.001, "Amount required").max(max, `Max contribution ${max}`),
-})
 
 export const formProjectAllocationSchema = z.object({
   address: z.string().min(1, "Address is required"),
-  amount: z.coerce.number()
+  amount: z.coerce
+    .number()
     .refine((v) => v > 0, { message: "Must be greater than 0" })
     .refine((v) => v <= 100, { message: "Max 100%" }),
 });
 export const formBaseProjectAllocationSchema = z.object({
-  items: z.array(formProjectAllocationSchema).min(1, "At least one recipient is required"),
-});
->>>>>>> 7137de0a
+  items: z
+    .array(formProjectAllocationSchema)
+    .min(1, "At least one recipient is required"),
+});