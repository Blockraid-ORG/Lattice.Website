--- conflicted
+++ resolved
@@ -1,78 +1,78 @@
-<<<<<<< HEAD
 "use client";
 import PresaleAbi from "@/lib/abis/presale.abi.json";
 import { TProject } from "@/types/project";
-import dayjs from "dayjs";
 import { BrowserProvider, ethers } from "ethers";
 import { useCallback } from "react";
-import { toast } from "sonner";
 import { useAccount, useWalletClient } from "wagmi";
-import {
-  useCreateClaimedPresale,
-  useCreateContribute,
-} from "../transaction-presale/transaction-presale.query";
+import { useCreateClaimedPresale } from "../transaction-presale/transaction-presale.query";
 export function useContribute() {
   const { data: walletClient } = useWalletClient();
   const { address } = useAccount();
-  const { mutate: contributeMutate } = useCreateContribute();
+  // const { mutate: contributeMutate } = useCreateContribute()
   const { mutate: createClaimed } = useCreateClaimedPresale();
 
   const contributePresale = useCallback(
     async (project: TProject, amount: number) => {
-      if (typeof window === "undefined") return;
-      if (!walletClient || !address) throw new Error("Wallet not connected");
-      const provider = new BrowserProvider(walletClient as any);
-      const signer = await provider.getSigner(address);
-      const presaleAddress = project.presales.contractAddress;
-      if (!presaleAddress) {
-        throw new Error("Presale address is not set");
-      }
-      const presaleFactory = new ethers.Contract(
-        presaleAddress,
-        PresaleAbi.abi,
-        signer
-      );
-      try {
-        const blockStartTime = await presaleFactory.startTime();
-        const presaleStartTime = new Date(Number(blockStartTime) * 1000);
-        const userAddress = await signer.getAddress();
-        const today = dayjs();
-        if (!today.isAfter(dayjs(presaleStartTime))) {
-          "Presale not started ✅",
-            dayjs(presaleStartTime).format("YYYY MMM DD HH:mm:ss");
-        }
-        const tx = await presaleFactory.contribute(userAddress, {
-          value: ethers.parseEther(amount.toString()),
-        });
-        contributeMutate({
-          presaleId: project.presales.id,
-          projectId: project.id,
-          price: project.presales.price,
-          count: amount,
-          transactionHash: tx.hash,
-        });
-      } catch (error: any) {
-        error;
-        const rawMessage =
-          error?.error?.data?.message ||
-          error?.info?.error?.data?.message ||
-          error?.shortMessage ||
-          error?.message ||
-          "Unknown error";
-        toast.error("Ups", {
-          description: rawMessage,
-        });
-      }
+      console.log({ project, amount });
+      // if (typeof window === 'undefined') return
+      // if (!walletClient || !address) throw new Error('Wallet not connected')
+      // const provider = new BrowserProvider(walletClient as any)
+      // const signer = await provider.getSigner(address)
+      // // const presaleAddress = project.presales.contractAddress;
+      // const presaleAddress = "project.presales.contractAddress";
+      // if (!presaleAddress) {
+      //   throw new Error("Presale address is not set");
+      // }
+      // const presaleFactory = new ethers.Contract(
+      //   presaleAddress,
+      //   PresaleAbi.abi,
+      //   signer
+      // );
+
+      // try {
+      //   const blockStartTime = await presaleFactory.startTime()
+      //   const presaleStartTime = new Date(Number(blockStartTime) * 1000)
+      //   const userAddress = await signer.getAddress();
+      //   const today = dayjs();
+      //   if (!today.isAfter(dayjs(presaleStartTime))) {
+      //     console.log("Presale not started ✅", dayjs(presaleStartTime).format('YYYY MMM DD HH:mm:ss'));
+      //   }
+      //   // value: ethers.parseEther(amount.toString())
+      //   // value: ethers.parseUnits(amount.toString(), project.decimals)
+      //   // value: ethers.parseEther(amount.toString())
+      //   const tx = await presaleFactory.contribute(userAddress, {
+      //     value: ethers.parseEther(amount.toString())
+      //   })
+      //   contributeMutate({
+      //     presaleId: project.presales.id,
+      //     projectId: project.id,
+      //     price: project.presales.price,
+      //     count: amount,
+      //     transactionHash: tx.hash
+      //   })
+      // } catch (error: any) {
+      //   console.log(error)
+      //   const rawMessage =
+      //     error?.error?.data?.message ||
+      //     error?.info?.error?.data?.message ||
+      //     error?.shortMessage ||
+      //     error?.message ||
+      //     "Unknown error";
+      //   toast.error('Ups', {
+      //     description: rawMessage
+      //   })
+      // }
     },
-    [address, contributeMutate, walletClient]
+    []
   );
 
   const getMyContribution = useCallback(
     async (project: TProject) => {
+      console.log(project);
       try {
         if (!walletClient || !address) throw new Error("Wallet not connected");
         const provider = new BrowserProvider(walletClient as any);
-        const presaleAddress = project.presales.contractAddress;
+        const presaleAddress = "project.presales.contractAddress";
         if (!presaleAddress) throw new Error("Presale address is not set");
 
         const presaleFactory = new ethers.Contract(
@@ -83,6 +83,7 @@
         const contribution = await presaleFactory.getContribution(address);
         return ethers.formatEther(contribution); // hasil dalam ETH
       } catch (error) {
+        console.error("Error fetching contribution:", error);
         return "0";
       }
     },
@@ -91,187 +92,50 @@
 
   const claimPresale = useCallback(
     async (project: TProject) => {
-      try {
-        const endOfPresale = dayjs(project.presales.startDate).add(
-          +project.presales.duration,
-          "day"
-        );
-        const isPresaleStillRun = endOfPresale.isAfter(dayjs());
-        if (isPresaleStillRun) {
-          toast.info("Ups", {
-            description: `Presale is in progress, please wait until it is finished to make a claim.`,
-            position: "top-center",
-          });
-          return;
-        }
-        if (!walletClient || !address) throw new Error("Wallet not connected");
-        const provider = new BrowserProvider(walletClient as any);
-        const signer = await provider.getSigner(address);
-        const presaleAddress = project.presales.contractAddress;
-        if (!presaleAddress) throw new Error("Presale address is not set");
+      console.log(project);
+      // try {
+      //   const endOfPresale = dayjs(project.presales.startDate).add(+project.presales.duration, "day")
+      //   const isPresaleStillRun = endOfPresale.isAfter(dayjs())
+      //   if (isPresaleStillRun) {
+      //     toast.info('Ups', {
+      //       description: `Presale is in progress, please wait until it is finished to make a claim.`,
+      //       position:'top-center'
+      //     })
+      //     return
+      //   }
+      //   if (!walletClient || !address) throw new Error("Wallet not connected")
+      //   const provider = new BrowserProvider(walletClient as any)
+      //   const signer = await provider.getSigner(address)
+      //   const presaleAddress = project.presales.contractAddress
+      //   if (!presaleAddress) throw new Error("Presale address is not set")
 
-        const presaleFactory = new ethers.Contract(
-          presaleAddress,
-          PresaleAbi.abi,
-          signer
-        );
-        const userAddress = await signer.getAddress();
-        const tx = await presaleFactory.claim(userAddress)(
-          "Claim tx sent:",
-          tx
-        );
-        await tx.wait();
-        createClaimed({
-          amount: "1",
-          presaleId: project.presales.id,
-          transactionHash: tx.hash,
-        });
-        toast.success("Claim successful", {
-          description: `Transaction hash: ${tx.hash}`,
-        });
-      } catch (error: any) {
-        const rawMessage =
-          error?.error?.data?.message ||
-          error?.info?.error?.data?.message ||
-          error?.shortMessage ||
-          error?.message ||
-          "Unknown error";
-        toast.error("Claim failed", {
-          description: rawMessage,
-        });
-      }
+      //   const presaleFactory = new ethers.Contract(presaleAddress, PresaleAbi.abi, signer)
+      //   const userAddress = await signer.getAddress()
+      //   const tx = await presaleFactory.claim(userAddress)
+      //   console.log("Claim tx sent:", tx)
+      //   await tx.wait()
+      //   createClaimed({
+      //     amount: '1',
+      //     presaleId: project.presales.id,
+      //     transactionHash: tx.hash
+      //   })
+      //   toast.success("Claim successful", {
+      //     description: `Transaction hash: ${tx.hash}`
+      //   })
+      // } catch (error: any) {
+      //   const rawMessage =
+      //     error?.error?.data?.message ||
+      //     error?.info?.error?.data?.message ||
+      //     error?.shortMessage ||
+      //     error?.message ||
+      //     "Unknown error"
+      //   toast.error("Claim failed", {
+      //     description: rawMessage
+      //   })
+      // }
     },
     [address, createClaimed, walletClient]
   );
-=======
-'use client'
-import PresaleAbi from '@/lib/abis/presale.abi.json';
-import { TProject } from '@/types/project';
-import { BrowserProvider, ethers } from 'ethers';
-import { useCallback } from 'react';
-import { useAccount, useWalletClient } from 'wagmi';
-import {
-  useCreateClaimedPresale
-} from '../transaction-presale/transaction-presale.query';
-export function useContribute() {
-  const { data: walletClient } = useWalletClient()
-  const { address } = useAccount()
-  // const { mutate: contributeMutate } = useCreateContribute()
-  const { mutate: createClaimed } = useCreateClaimedPresale()
-
-  const contributePresale = useCallback(async (project: TProject, amount: number) => {
-    console.log({project,amount})
-    // if (typeof window === 'undefined') return
-    // if (!walletClient || !address) throw new Error('Wallet not connected')
-    // const provider = new BrowserProvider(walletClient as any)
-    // const signer = await provider.getSigner(address)
-    // // const presaleAddress = project.presales.contractAddress;
-    // const presaleAddress = "project.presales.contractAddress";
-    // if (!presaleAddress) {
-    //   throw new Error("Presale address is not set");
-    // }
-    // const presaleFactory = new ethers.Contract(
-    //   presaleAddress,
-    //   PresaleAbi.abi,
-    //   signer
-    // );
-
-    // try {
-    //   const blockStartTime = await presaleFactory.startTime()
-    //   const presaleStartTime = new Date(Number(blockStartTime) * 1000)
-    //   const userAddress = await signer.getAddress();
-    //   const today = dayjs();
-    //   if (!today.isAfter(dayjs(presaleStartTime))) {
-    //     console.log("Presale not started ✅", dayjs(presaleStartTime).format('YYYY MMM DD HH:mm:ss'));
-    //   }
-    //   // value: ethers.parseEther(amount.toString())
-    //   // value: ethers.parseUnits(amount.toString(), project.decimals)
-    //   // value: ethers.parseEther(amount.toString())
-    //   const tx = await presaleFactory.contribute(userAddress, {
-    //     value: ethers.parseEther(amount.toString())
-    //   })
-    //   contributeMutate({
-    //     presaleId: project.presales.id,
-    //     projectId: project.id,
-    //     price: project.presales.price,
-    //     count: amount,
-    //     transactionHash: tx.hash
-    //   })
-    // } catch (error: any) {
-    //   console.log(error)
-    //   const rawMessage =
-    //     error?.error?.data?.message ||
-    //     error?.info?.error?.data?.message ||
-    //     error?.shortMessage ||
-    //     error?.message ||
-    //     "Unknown error";
-    //   toast.error('Ups', {
-    //     description: rawMessage
-    //   })
-    // }
-  }, [])
-
-  const getMyContribution = useCallback(async (project: TProject) => {
-    console.log(project)
-    try {
-      if (!walletClient || !address) throw new Error("Wallet not connected")
-      const provider = new BrowserProvider(walletClient as any)
-      const presaleAddress = "project.presales.contractAddress"
-      if (!presaleAddress) throw new Error("Presale address is not set")
-  
-      const presaleFactory = new ethers.Contract(presaleAddress, PresaleAbi.abi, provider)
-      const contribution = await presaleFactory.getContribution(address)
-      return ethers.formatEther(contribution) // hasil dalam ETH
-    } catch (error) {
-      console.error("Error fetching contribution:", error)
-      return "0"
-    }
-  }, [address, walletClient])
-
-  const claimPresale = useCallback(async (project: TProject) => {
-    console.log(project)
-    // try {
-    //   const endOfPresale = dayjs(project.presales.startDate).add(+project.presales.duration, "day")
-    //   const isPresaleStillRun = endOfPresale.isAfter(dayjs())
-    //   if (isPresaleStillRun) {
-    //     toast.info('Ups', {
-    //       description: `Presale is in progress, please wait until it is finished to make a claim.`,
-    //       position:'top-center'
-    //     })
-    //     return
-    //   }
-    //   if (!walletClient || !address) throw new Error("Wallet not connected")
-    //   const provider = new BrowserProvider(walletClient as any)
-    //   const signer = await provider.getSigner(address)
-    //   const presaleAddress = project.presales.contractAddress
-    //   if (!presaleAddress) throw new Error("Presale address is not set")
-
-    //   const presaleFactory = new ethers.Contract(presaleAddress, PresaleAbi.abi, signer)
-    //   const userAddress = await signer.getAddress()
-    //   const tx = await presaleFactory.claim(userAddress)
-    //   console.log("Claim tx sent:", tx)
-    //   await tx.wait()
-    //   createClaimed({
-    //     amount: '1',
-    //     presaleId: project.presales.id,
-    //     transactionHash: tx.hash
-    //   })
-    //   toast.success("Claim successful", {
-    //     description: `Transaction hash: ${tx.hash}`
-    //   })
-    // } catch (error: any) {
-    //   const rawMessage =
-    //     error?.error?.data?.message ||
-    //     error?.info?.error?.data?.message ||
-    //     error?.shortMessage ||
-    //     error?.message ||
-    //     "Unknown error"
-    //   toast.error("Claim failed", {
-    //     description: rawMessage
-    //   })
-    // }
-  }, [address, createClaimed, walletClient])
->>>>>>> 4cae9c8a
 
   return {
     claimPresale,
